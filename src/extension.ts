/**
 * Copyright (c) Microsoft Corporation.
 *
 * Licensed under the Apache License, Version 2.0 (the "License");
 * you may not use this file except in compliance with the License.
 * You may obtain a copy of the License at
 *
 * http://www.apache.org/licenses/LICENSE-2.0
 *
 * Unless required by applicable law or agreed to in writing, software
 * distributed under the License is distributed on an "AS IS" BASIS,
 * WITHOUT WARRANTIES OR CONDITIONS OF ANY KIND, either express or implied.
 * See the License for the specific language governing permissions and
 * limitations under the License.
 */

import path from 'path';
import StackUtils from 'stack-utils';
import { DebugHighlight } from './debugHighlight';
import { installBrowsers, installPlaywright } from './installer';
import * as reporterTypes from './upstream/reporter';
import { ReusedBrowser } from './reusedBrowser';
import { SettingsModel } from './settingsModel';
import { SettingsView } from './settingsView';
import { TestModel, TestModelCollection, TestProject } from './testModel';
import { disabledProjectName as disabledProject, TestTree } from './testTree';
import { NodeJSNotFoundError, getPlaywrightInfo, stripAnsi, stripBabelFrame, uriToPath } from './utils';
import * as vscodeTypes from './vscodeTypes';
import { WorkspaceChange, WorkspaceObserver } from './workspaceObserver';
import { registerTerminalLinkProvider } from './terminalLinkProvider';
import { RunHooks, TestConfig, ErrorContext } from './playwrightTestTypes';
import { ansi2html } from './ansi2html';
import { LocatorsView } from './locatorsView';

const stackUtils = new StackUtils({
  cwd: '/ensure_absolute_paths'
});

type StepInfo = {
  location: vscodeTypes.Location;
  activeCount: number;
  duration: number;
};

export async function activate(context: vscodeTypes.ExtensionContext) {
  // Do not await, quickly run the extension, schedule work.
  void new Extension(require('vscode'), context).activate();
}

export class Extension implements RunHooks {
  private _vscode: vscodeTypes.VSCode;
  private _context: vscodeTypes.ExtensionContext;
  private _disposables: vscodeTypes.Disposable[] = [];

  // Global test item map.
  private _testTree: TestTree;

  private _testController: vscodeTypes.TestController;
  private _workspaceObserver: WorkspaceObserver;
  private _testItemUnderDebug: vscodeTypes.TestItem | undefined;

  private _activeSteps = new Map<reporterTypes.TestStep, StepInfo>();
  private _completedSteps = new Map<reporterTypes.TestStep, StepInfo>();
  private _testRun: vscodeTypes.TestRun | undefined;
  private _models: TestModelCollection;
  private _activeStepDecorationType: vscodeTypes.TextEditorDecorationType;
  private _completedStepDecorationType: vscodeTypes.TextEditorDecorationType;
  private _debugHighlight: DebugHighlight;
  private _isUnderTest: boolean;
  private _reusedBrowser: ReusedBrowser;
  private _settingsModel: SettingsModel;
  private _settingsView!: SettingsView;
  private _locatorsView!: LocatorsView;
  private _diagnostics: vscodeTypes.DiagnosticCollection;
  private _treeItemObserver: TreeItemObserver;
  private _runProfile: vscodeTypes.TestRunProfile;
  private _debugProfile: vscodeTypes.TestRunProfile;
  private _playwrightTestLog: string[] = [];
  private _commandQueue = Promise.resolve();
  private _watchFilesBatch?: vscodeTypes.TestItem[];
  private _watchItemsBatch?: vscodeTypes.TestItem[];
  overridePlaywrightVersion: number | null = null;

  constructor(vscode: vscodeTypes.VSCode, context: vscodeTypes.ExtensionContext) {
    this._vscode = vscode;
    this._context = context;
    this._isUnderTest = !!(this._vscode as any).isUnderTest;
    this._activeStepDecorationType = this._vscode.window.createTextEditorDecorationType({
      isWholeLine: true,
      backgroundColor: { id: 'editor.wordHighlightStrongBackground' },
      borderColor: { id: 'editor.wordHighlightStrongBorder' },
      after: {
        color: { id: 'editorCodeLens.foreground' },
        contentText: ' \u2014 ⌛waiting\u2026',
      },
    });

    this._completedStepDecorationType = this._vscode.window.createTextEditorDecorationType({
      isWholeLine: true,
      after: {
        color: { id: 'editorCodeLens.foreground' },
      },
    });

    this._settingsModel = new SettingsModel(vscode, context);
    this._reusedBrowser = new ReusedBrowser(this._vscode, this._settingsModel, this._envProvider.bind(this));
    this._debugHighlight = new DebugHighlight(vscode, this._reusedBrowser);
    this._models = new TestModelCollection(vscode, {
      context,
      playwrightTestLog: this._playwrightTestLog,
      settingsModel: this._settingsModel,
      runHooks: this,
      isUnderTest: this._isUnderTest,
      envProvider: this._envProvider.bind(this),
      onStdOut: this._debugHighlight.onStdOut.bind(this._debugHighlight),
      requestWatchRun: this._runWatchedTests.bind(this),
    });
    this._testController = vscode.tests.createTestController('playwright', 'Playwright');
    this._testController.resolveHandler = item => this._resolveChildren(item);
    this._testController.refreshHandler = () => this._rebuildModels(true).then(() => {});
    const supportsContinuousRun = true;
    this._runProfile = this._testController.createRunProfile('playwright-run', this._vscode.TestRunProfileKind.Run, this._handleTestRun.bind(this, false), true, undefined, supportsContinuousRun);
    this._debugProfile = this._testController.createRunProfile('playwright-debug', this._vscode.TestRunProfileKind.Debug, this._handleTestRun.bind(this, true), true, undefined, supportsContinuousRun);
    this._testTree = new TestTree(vscode, this._models, this._testController);
    this._debugHighlight.onErrorInDebugger(e => this._errorInDebugger(e.error, e.location));
    this._workspaceObserver = new WorkspaceObserver(this._vscode, changes => this._workspaceChanged(changes));
    this._diagnostics = this._vscode.languages.createDiagnosticCollection('pw.testErrors.diagnostic');
    this._treeItemObserver = new TreeItemObserver(this._vscode);
  }

  async onWillRunTests(config: TestConfig, debug: boolean) {
    await this._reusedBrowser.onWillRunTests(config, debug);
    return {
      connectWsEndpoint: this._reusedBrowser.browserServerWSEndpoint(),
    };
  }

  async onDidRunTests(debug: boolean) {
    await this._reusedBrowser.onDidRunTests(debug);
  }

  reusedBrowserForTest(): ReusedBrowser {
    return this._reusedBrowser;
  }

  dispose() {
    for (const d of this._disposables)
      d?.dispose?.();
  }

  async activate() {
    const vscode = this._vscode;
    this._settingsView = new SettingsView(vscode, this._settingsModel, this._models, this._reusedBrowser, this._context.extensionUri);
    this._locatorsView = new LocatorsView(vscode, this._settingsModel, this._reusedBrowser, this._context.extensionUri);
    const messageNoPlaywrightTestsFound = this._vscode.l10n.t('No Playwright tests found.');
    this._disposables = [
      this._debugHighlight,
      this._settingsModel,
      vscode.workspace.onDidChangeWorkspaceFolders(_ => {
        void this._rebuildModels(false);
      }),
      vscode.window.onDidChangeVisibleTextEditors(() => {
        void this._updateVisibleEditorItems();
      }),
      vscode.commands.registerCommand('pw.extension.install', async () => {
        await installPlaywright(this._vscode);
      }),
      vscode.commands.registerCommand('pw.extension.installBrowsers', async () => {
        if (!this._models.hasEnabledModels()) {
          await vscode.window.showWarningMessage(messageNoPlaywrightTestsFound);
          return;
        }
        const versions = this._models.versions();
        for (const model of versions.values())
          await installBrowsers(this._vscode, model);
      }),
      vscode.commands.registerCommand('pw.extension.command.inspect', async () => {
        if (!this._models.hasEnabledModels()) {
          await vscode.window.showWarningMessage(messageNoPlaywrightTestsFound);
          return;
        }
        await this._reusedBrowser.inspect(this._models);
      }),
      vscode.commands.registerCommand('pw.extension.command.closeBrowsers', () => {
        this._reusedBrowser.closeAllBrowsers();
      }),
      vscode.commands.registerCommand('pw.extension.command.recordNew', async () => {
<<<<<<< HEAD
        const model = this._models.selectedModel();
        if (!model)
          return vscode.window.showWarningMessage(messageNoPlaywrightTestsFound);

        const project = model.enabledProjects()[0];
        if (!project)
          return vscode.window.showWarningMessage(this._vscode.l10n.t(`Project is disabled in the Playwright sidebar.`));

        const file = await this._reusedBrowser.createFileForNewTest(model, project);
        if (!file)
=======
        if (!this._models.hasEnabledModels()) {
          await vscode.window.showWarningMessage(messageNoPlaywrightTestsFound);
>>>>>>> ef6646ec
          return;


        const showBrowser = this._settingsModel.showBrowser.get() ?? false;
        try {
          await this._settingsModel.showBrowser.set(true);
          await this._showBrowserForRecording(file, project);
          await this._reusedBrowser.record(model);
        } finally {
          await this._settingsModel.showBrowser.set(showBrowser);
        }
      }),
      vscode.commands.registerCommand('pw.extension.command.recordAtCursor', async () => {
<<<<<<< HEAD
        const model = this._models.selectedModel();
        if (!model)
          return vscode.window.showWarningMessage(messageNoPlaywrightTestsFound);

        await this._reusedBrowser.record(model);
=======
        if (!this._models.hasEnabledModels()) {
          await vscode.window.showWarningMessage(messageNoPlaywrightTestsFound);
          return;
        }
        await this._reusedBrowser.record(this._models, false);
>>>>>>> ef6646ec
      }),
      vscode.commands.registerCommand('pw.extension.command.toggleModels', async () => {
        this._settingsView.toggleModels();
      }),
      vscode.commands.registerCommand('pw.extension.command.runGlobalSetup', async () => {
        await this._queueGlobalHooks('setup');
        this._settingsView.updateActions();
      }),
      vscode.commands.registerCommand('pw.extension.command.runGlobalTeardown', async () => {
        await this._queueGlobalHooks('teardown');
        this._settingsView.updateActions();
      }),
      vscode.commands.registerCommand('pw.extension.command.startDevServer', async () => {
        await this._models.selectedModel()?.startDevServer();
        this._settingsView.updateActions();
      }),
      vscode.commands.registerCommand('pw.extension.command.stopDevServer', async () => {
        await this._models.selectedModel()?.stopDevServer();
        this._settingsView.updateActions();
      }),
      vscode.commands.registerCommand('pw.extension.command.clearCache', async () => {
        await this._models.selectedModel()?.clearCache();
      }),
      vscode.workspace.onDidChangeTextDocument(() => {
        if (this._completedSteps.size) {
          this._completedSteps.clear();
          this._executionLinesChanged();
        }
      }),
      vscode.workspace.onDidChangeConfiguration(event => {
        if (event.affectsConfiguration('playwright.env'))
          void this._rebuildModels(false);
      }),
      this._testTree,
      this._models,
      this._models.onUpdated(() => {
        void this._modelsUpdated();
      }),
      this._treeItemObserver.onTreeItemSelected(item => this._treeItemSelected(item)),
      this._settingsView,
      this._locatorsView,
      this._testController,
      this._runProfile,
      this._debugProfile,
      this._workspaceObserver,
      this._reusedBrowser,
      this._diagnostics,
      this._treeItemObserver,
      registerTerminalLinkProvider(this._vscode),
    ];
    const fileSystemWatchers = [
      // Glob parser does not supported nested group, hence multiple watchers.
      this._vscode.workspace.createFileSystemWatcher('**/*playwright*.config.{ts,js,mts,mjs}'),
      this._vscode.workspace.createFileSystemWatcher('**/*.env*'),
    ];
    this._disposables.push(...fileSystemWatchers);

    const rebuildModelForConfig = (uri: vscodeTypes.Uri) => {
      // TODO: parse .gitignore
      if (uriToPath(uri).includes('node_modules'))
        return;
      if (!this._isUnderTest && uriToPath(uri).includes('test-results'))
        return;
      void this._rebuildModels(false);
    };

    await this._rebuildModels(false);
    fileSystemWatchers.map(w => w.onDidChange(rebuildModelForConfig));
    fileSystemWatchers.map(w => w.onDidCreate(rebuildModelForConfig));
    fileSystemWatchers.map(w => w.onDidDelete(rebuildModelForConfig));
    this._context.subscriptions.push(this);
  }

  private async _rebuildModels(userGesture: boolean): Promise<vscodeTypes.Uri[]> {
    this._commandQueue = Promise.resolve();
    this._models.clear();
    this._testTree.startedLoading();

    const configFiles = await this._vscode.workspace.findFiles('**/*playwright*.config.{ts,js,mts,mjs}', '**/node_modules/**');
    // findFiles returns results in a non-deterministic order - sort them to ensure consistent order when we enable the first model by default.
    configFiles.sort((a, b) => uriToPath(a).localeCompare(uriToPath(b)));
    for (const configFileUri of configFiles) {
      const configFilePath = uriToPath(configFileUri);
      // TODO: parse .gitignore
      if (!this._isUnderTest && configFilePath.includes('test-results'))
        continue;

      // Dog-food support
      const workspaceFolder = this._vscode.workspace.getWorkspaceFolder(configFileUri)!;
      const workspaceFolderPath = uriToPath(workspaceFolder.uri);
      if (configFilePath.includes('test-results') && !workspaceFolderPath.includes('test-results'))
        continue;

      let playwrightInfo = null;
      try {
        playwrightInfo = await getPlaywrightInfo(this._vscode, workspaceFolderPath, configFilePath, this._envProvider());
      } catch (error) {
        if (userGesture) {
          void this._vscode.window.showWarningMessage(
              error instanceof NodeJSNotFoundError ? error.message : this._vscode.l10n.t('Please install Playwright Test via running `npm i --save-dev @playwright/test`')
          );
        }
        console.error('[Playwright Test]:', (error as any)?.message);
        continue;
      }

      const minimumPlaywrightVersion = 1.38;
      if (playwrightInfo.version < minimumPlaywrightVersion) {
        if (userGesture) {
          void this._vscode.window.showWarningMessage(
              this._vscode.l10n.t('Playwright Test v{0} or newer is required', minimumPlaywrightVersion)
          );
        }
        continue;
      }

      if (this.overridePlaywrightVersion)
        playwrightInfo.version = this.overridePlaywrightVersion;
      await this._models.createModel(workspaceFolderPath, uriToPath(configFileUri), playwrightInfo);
    }

    this._models.ensureHasEnabledModels();
    this._testTree.finishedLoading();
    return configFiles;
  }

  private async _modelsUpdated() {
    await this._updateVisibleEditorItems();
    this._updateDiagnostics();
    this._workspaceObserver.setWatchFolders(this._models.testDirs());
  }

  private _envProvider(): NodeJS.ProcessEnv {
    const env = this._vscode.workspace.getConfiguration('playwright').get('env', {});
    return Object.fromEntries(Object.entries(env).map(entry => {
      return typeof entry[1] === 'string' ? entry : [entry[0], JSON.stringify(entry[1])];
    })) as NodeJS.ProcessEnv;
  }

  private async _handleTestRun(isDebug: boolean, request: vscodeTypes.TestRunRequest, cancellationToken?: vscodeTypes.CancellationToken) {
    // Never run tests concurrently.
    if (this._testRun && !request.continuous)
      return;

    if (request.include?.[0]) {
      const project = disabledProject(request.include[0]);
      if (project) {
        const enableProjectTitle = this._vscode.l10n.t('Enable project');
        void this._vscode.window.showInformationMessage(this._vscode.l10n.t(`Project is disabled in the Playwright sidebar.`), enableProjectTitle, this._vscode.l10n.t('Cancel')).then(result => {
          if (result === enableProjectTitle) {
            this._models.setModelEnabled(project.model.config.configFile, true, true);
            this._models.setProjectEnabled(project.model.config.configFile, project.name, true);
          }
        });
        return;
      }
    }

    await this._queueTestRun(request, isDebug ? 'debug' : 'run');

    if (request.continuous) {
      for (const model of this._models.enabledModels())
        await model.addToWatch(request.include, cancellationToken!);
    }
  }

  private async _queueTestRun(request: vscodeTypes.TestRunRequest, mode: 'run' | 'debug') {
    await this._queueCommand(() => this._runTests(request, mode), undefined);
  }

  private async _queueWatchRun(request: vscodeTypes.TestRunRequest, type: 'files' | 'items') {
    const batch = type === 'files' ? this._watchFilesBatch : this._watchItemsBatch;
    const include = request.include || [];
    if (batch) {
      batch.push(...include); // `narrowDownLocations` dedupes before sending to the testserver, no need to dedupe here
      return;
    }

    if (type === 'files')
      this._watchFilesBatch = [...include];
    else
      this._watchItemsBatch = [...include];

    await this._queueCommand(() => {
      const items = type === 'files' ? this._watchFilesBatch : this._watchItemsBatch;
      if (typeof items === 'undefined')
        throw new Error(`_watchRunBatches['${type}'] is undefined, expected array`);

      if (type === 'files')
        this._watchFilesBatch = undefined;
      else
        this._watchItemsBatch = undefined;

      return this._runTests(request, 'watch');
    }, undefined);
  }

  private async _queueGlobalHooks(type: 'setup' | 'teardown'): Promise<reporterTypes.FullResult['status']> {
    return await this._queueCommand(() => this._runGlobalHooks(type), 'failed');
  }

  private async _runGlobalHooks(type: 'setup' | 'teardown') {
    if (!this._models.selectedModel()?.needsGlobalHooks(type))
      return 'passed';
    const request = new this._vscode.TestRunRequest();
    const testRun = this._testController.createTestRun(request);
    const testListener = this._errorReportingListener(testRun);
    try {
      const status = (await this._models.selectedModel()?.runGlobalHooks(type, testListener, testRun.token)) || 'failed';
      return status;
    } finally {
      testRun.end();
    }
  }

  private async _runTests(request: vscodeTypes.TestRunRequest, mode: 'run' | 'debug' | 'watch') {
    this._completedSteps.clear();
    this._executionLinesChanged();
    const include = request.include;

    const rootItems: vscodeTypes.TestItem[] = [];
    this._testController.items.forEach(item => rootItems.push(item));

    // Global errors are attributed to the first test item in the request.
    // If the request is global, find the first root test item (folder, file) that has
    // children. It will be reveal with an error.
    let testItemForGlobalErrors = include?.[0];
    if (!testItemForGlobalErrors) {
      for (const rootItem of rootItems) {
        if (!rootItem.children.size)
          continue;
        rootItem.children.forEach(c => {
          if (!testItemForGlobalErrors)
            testItemForGlobalErrors = c;
        });
        if (testItemForGlobalErrors)
          break;
      }
    }

    this._testRun = this._testController.createTestRun(request);
    const enqueuedTests: vscodeTypes.TestItem[] = [];
    // Provisionally mark tests (not files and not suits) as enqueued to provide immediate feedback.
    const toEnqueue = include?.length ? include : rootItems;
    for (const item of toEnqueue) {
      for (const test of this._testTree.collectTestsInside(item)) {
        this._testRun.enqueued(test);
        enqueuedTests.push(test);
      }
    }

    try {
      for (const model of this._models.enabledModels()) {
        const result = model.narrowDownLocations(request);
        if (!result.testIds && !result.locations)
          continue;
        if (!model.enabledProjects().length)
          continue;
        await this._runTest(this._testRun, request, testItemForGlobalErrors, new Set(), model, mode, enqueuedTests.length === 1);
      }
    } finally {
      this._activeSteps.clear();
      this._executionLinesChanged();
      this._testRun.end();
      this._testRun = undefined;
    }
  }

  private async _resolveChildren(fileItem: vscodeTypes.TestItem | undefined): Promise<void> {
    if (!fileItem)
      return;
    await this._ensureTestsInAllModels([uriToPath(fileItem!.uri!)]);
  }

  private async _workspaceChanged(change: WorkspaceChange) {
    await this._queueCommand(async () => {
      for (const model of this._models.enabledModels())
        await model.handleWorkspaceChange(change);
    }, undefined);

    // Workspace change can be deferred, make sure editors are
    // decorated.
    await this._updateVisibleEditorItems();
  }

  private async _runTest(
    testRun: vscodeTypes.TestRun,
    request: vscodeTypes.TestRunRequest,
    testItemForGlobalErrors: vscodeTypes.TestItem | undefined,
    testFailures: Set<vscodeTypes.TestItem>,
    model: TestModel,
    mode: 'run' | 'debug' | 'watch',
    enqueuedSingleTest: boolean) {

    let browserDoesNotExist = false;

    const testListener: reporterTypes.ReporterV2 = {
      ...this._errorReportingListener(testRun, testItemForGlobalErrors),

      onBegin: (rootSuite: reporterTypes.Suite) => {
        model.updateFromRunningProjects(rootSuite.suites);
        for (const test of rootSuite.allTests()) {
          const testItem = this._testTree.testItemForTest(test);
          if (testItem)
            testRun.enqueued(testItem);
        }
      },

      onTestBegin: (test: reporterTypes.TestCase, result: reporterTypes.TestResult) => {
        const testItem = this._testTree.testItemForTest(test);
        if (testItem) {
          testRun.started(testItem);
          const fullProject = ancestorProject(test);
          const traceUrl = `${fullProject.outputDir}/.playwright-artifacts-${result.workerIndex}/traces/${test.id}.json`;
          (testItem as any)[traceUrlSymbol] = traceUrl;
        }

        if (testItem && enqueuedSingleTest)
          this._showTraceOnTestProgress(testItem);
        if (mode === 'debug') {
          // Debugging is always single-workers.
          this._testItemUnderDebug = testItem;
        }
      },

      onTestEnd: (test: reporterTypes.TestCase, result: reporterTypes.TestResult) => {
        if (result.errors.find(e => e.message?.includes(`Error: browserType.launch: Executable doesn't exist`)))
          browserDoesNotExist = true;

        this._testItemUnderDebug = undefined;
        this._activeSteps.clear();
        this._executionLinesChanged();

        const testItem = this._testTree.testItemForTest(test);
        if (!testItem)
          return;

        const trace = result.attachments.find(a => a.name === 'trace')?.path || '';
        // if trace viewer is currently displaying the trace file about to be replaced, it needs to be refreshed
        const prevTrace = (testItem as any)[traceUrlSymbol];
        (testItem as any)[traceUrlSymbol] = trace;
        if (enqueuedSingleTest || prevTrace === this._models.selectedModel()?.traceViewer()?.currentFile())
          this._showTraceOnTestProgress(testItem);

        if (result.status === test.expectedStatus) {
          if (!testFailures.has(testItem)) {
            if (result.status === 'skipped')
              testRun.skipped(testItem);
            else
              testRun.passed(testItem, result.duration);
          }
          return;
        }
        testFailures.add(testItem);

        const aiContext = this._extractAIContext(result);
        testRun.failed(testItem, result.errors.map(error => this._testMessageForTestError(error, aiContext)), result.duration);
      },

      onStepBegin: (test: reporterTypes.TestCase, result: reporterTypes.TestResult, testStep: reporterTypes.TestStep) => {
        if (!testStep.location)
          return;
        let step = this._activeSteps.get(testStep);
        if (!step) {
          step = {
            location: new this._vscode.Location(
                this._vscode.Uri.file(testStep.location.file),
                new this._vscode.Position(testStep.location.line - 1, testStep.location?.column - 1)),
            activeCount: 0,
            duration: 0,
          };
          this._activeSteps.set(testStep, step);
        }
        ++step.activeCount;
        this._executionLinesChanged();
      },

      onStepEnd: (test: reporterTypes.TestCase, result: reporterTypes.TestResult, testStep: reporterTypes.TestStep) => {
        if (!testStep.location)
          return;
        const step = this._activeSteps.get(testStep);
        if (!step)
          return;
        --step.activeCount;
        step.duration = testStep.duration;
        this._completedSteps.set(testStep, step);
        if (step.activeCount === 0)
          this._activeSteps.delete(testStep);
        this._executionLinesChanged();
      },
    };

    if (mode === 'debug') {
      await model.debugTests(request, testListener, testRun.token);
    } else {
      // Force trace viewer update to surface check version errors.
      await this._models.selectedModel()?.updateTraceViewer(mode === 'run')?.willRunTests();
      await model.runTests(request, testListener, testRun.token);
    }

    if (browserDoesNotExist)
      await installBrowsers(this._vscode, model);
  }

  private _errorReportingListener(testRun: vscodeTypes.TestRun, testItemForGlobalErrors?: vscodeTypes.TestItem) {
    const testListener: reporterTypes.ReporterV2 = {
      onStdOut: data => {
        testRun.appendOutput(data.toString().replace(/\n/g, '\r\n'));
      },

      onStdErr: data => {
        testRun.appendOutput(data.toString().replace(/\n/g, '\r\n'));
      },

      onError: (error: reporterTypes.TestError) => {
        // Global errors don't have associated tests, so we'll be allocating them
        // to the first item / current.
        if (testItemForGlobalErrors) {
          // Force UI to reveal the item if that is a file that has never been started.
          testRun.started(testItemForGlobalErrors);
          testRun.failed(testItemForGlobalErrors, this._testMessageForTestError(error), 0);
        } else if (error.location) {
          testRun.appendOutput(error.message || error.value || '', new this._vscode.Location(this._vscode.Uri.file(error.location.file), new this._vscode.Position(error.location.line - 1, error.location.column - 1)));
        } else {
          testRun.appendOutput(error.message || error.value || '');
        }
      }
    };
    return testListener;
  }

  private _extractAIContext(result: reporterTypes.TestResult): string | undefined {
    const attachment = result.attachments.find(a => a.name === '_error-context' && a.contentType === 'application/json');
    if (!attachment?.body)
      return;

    try {
      const errorContext = JSON.parse(attachment.body.toString()) as ErrorContext;
      if (errorContext.pageSnapshot)
        return `### Page Snapshot at Failure\n\n${errorContext.pageSnapshot}`; // cannot use ``` codeblocks, vscode markdown does not support it
    } catch {}
  }

  private async _runWatchedTests(files: string[], testItems: vscodeTypes.TestItem[]) {
    // Run either locations or test ids to always be compatible with the test server (it can run either or).
    if (files.length) {
      const fileItems = files.map(f => this._testTree.testItemForFile(f)).filter(Boolean) as vscodeTypes.TestItem[];
      await this._queueWatchRun(new this._vscode.TestRunRequest(fileItems), 'files');
    }
    if (testItems.length)
      await this._queueWatchRun(new this._vscode.TestRunRequest(testItems), 'items');
  }

  private async _showBrowserForRecording(file: string, project: TestProject) {
    const fileItem = this._testTree.testItemForFile(file);
    if (!fileItem)
      return;
    if (fileItem.children.size !== 1)
      return;

    const testItems = this._testTree.collectTestsInside(fileItem);
    const testForProject = testItems.length === 1 ? testItems[0] : testItems.find(t => t.label === project.name);
    if (!testForProject)
      return;

    const request = new this._vscode.TestRunRequest([testForProject], undefined, undefined, false, true);
    await this._queueTestRun(request, 'run');
  }

  private async _updateVisibleEditorItems() {
    const files = this._vscode.window.visibleTextEditors.map(e => uriToPath(e.document.uri));
    await this._ensureTestsInAllModels(files);
  }

  private async _ensureTestsInAllModels(inputFiles: string[]): Promise<void> {
    await this._queueCommand(async () => {
      for (const model of this._models.enabledModels())
        await model.ensureTests(inputFiles);
    }, undefined);
  }

  private _updateDiagnostics() {
    this._diagnostics.clear();
    const diagnosticsByFile = new Map<string, Map<string, vscodeTypes.Diagnostic>>();

    const addError = (error: reporterTypes.TestError) => {
      if (!error.location)
        return;
      let diagnostics = diagnosticsByFile.get(error.location.file);
      if (!diagnostics) {
        diagnostics = new Map();
        diagnosticsByFile.set(error.location.file, diagnostics);
      }
      const key = `${error.location?.line}:${error.location?.column}:${error.message}`;
      if (!diagnostics.has(key)) {
        diagnostics.set(key, {
          severity: this._vscode.DiagnosticSeverity.Error,
          source: 'playwright',
          range: new this._vscode.Range(Math.max(error.location!.line - 1, 0), Math.max(error.location!.column - 1, 0), error.location!.line, 0),
          message: this._abbreviateStack(stripBabelFrame(stripAnsi(error.message!))),
        });
      }
    };

    for (const model of this._models.enabledModels()) {
      for (const error of model.errors().values())
        addError(error);
    }
    for (const [file, diagnostics] of diagnosticsByFile)
      this._diagnostics.set(this._vscode.Uri.file(file), [...diagnostics.values()]);
  }

  private _errorInDebugger(errorStack: string, location: reporterTypes.Location) {
    if (!this._testRun || !this._testItemUnderDebug)
      return;
    const testMessage = this._testMessageFromText(errorStack);
    const position = new this._vscode.Position(location.line - 1, location.column - 1);
    testMessage.location = new this._vscode.Location(this._vscode.Uri.file(location.file), position);
    this._testRun.failed(this._testItemUnderDebug, testMessage);
    this._testItemUnderDebug = undefined;
  }

  private _executionLinesChanged() {
    const active = [...this._activeSteps.values()];
    const completed = [...this._completedSteps.values()];

    for (const editor of this._vscode.window.visibleTextEditors) {
      const editorPath = uriToPath(editor.document.uri);
      const activeDecorations: vscodeTypes.DecorationOptions[] = [];
      for (const { location } of active) {
        if (uriToPath(location.uri) === editorPath)
          activeDecorations.push({ range: location.range });
      }

      const decorationCount: Record<number, number> = {};
      const completedDecorations: Record<number, vscodeTypes.DecorationOptions> = {};
      for (const { location, duration } of completed) {
        if (uriToPath(location.uri) === editorPath) {
          const line = location.range.start.line;
          decorationCount[line] ??= 0;
          const count = ++decorationCount[line];
          completedDecorations[line] = {
            range: location.range,
            renderOptions: {
              after: {
                contentText: ` \u2014 ${duration}ms${count > 1 ? ` (ran ${count}×)` : ''}`,
              }
            }
          };
        }
      }

      editor.setDecorations(this._activeStepDecorationType, activeDecorations);
      editor.setDecorations(this._completedStepDecorationType, Object.values(completedDecorations));
    }

  }

  private _abbreviateStack(text: string): string {
    const result: string[] = [];
    const prefixes = (this._vscode.workspace.workspaceFolders || []).map(f => uriToPath(f.uri).toLowerCase() + path.sep);
    for (let line of text.split('\n')) {
      const lowerLine = line.toLowerCase();
      for (const prefix of prefixes) {
        const index = lowerLine.indexOf(prefix);
        if (index !== -1) {
          line = line.substring(0, index) + line.substring(index + prefix.length);
          break;
        }
      }
      result.push(line);
    }
    return result.join('\n');
  }

  private _testMessageFromText(text: string, aiContext?: string): vscodeTypes.TestMessage {
    const markdownString = new this._vscode.MarkdownString();
    markdownString.isTrusted = true;
    markdownString.supportHtml = true;
    markdownString.appendMarkdown(ansi2html(this._abbreviateStack(text)));

    if (aiContext)
      markdownString.appendMarkdown(`<br><br><details><summary>Context for AI</summary>\n${aiContext}\n</details>`);

    return new this._vscode.TestMessage(markdownString);
  }

  private _testMessageFromHtml(html: string): vscodeTypes.TestMessage {
    // We need to trim each line on the left side so that Markdown will render it as HTML.
    const trimmedLeft = html.split('\n').join('').trimStart();
    const markdownString = new this._vscode.MarkdownString(trimmedLeft);
    markdownString.isTrusted = true;
    markdownString.supportHtml = true;
    return new this._vscode.TestMessage(markdownString);
  }

  private _testMessageForTestError(error: reporterTypes.TestError, aiContext?: string): vscodeTypes.TestMessage {
    const text = this._formatError(error);
    let testMessage: vscodeTypes.TestMessage;
    if (text.includes('Looks like Playwright Test or Playwright')) {
      testMessage = this._testMessageFromHtml(`
        <p>Playwright browser are not installed.</p>
        <p>
          Press
          ${process.platform === 'darwin' ? '<kbd>Shift</kbd>+<kbd>Command</kbd>+<kbd>P</kbd>' : ''}
          ${process.platform !== 'darwin' ? '<kbd>Ctrl</kbd>+<kbd>Shift</kbd>+<kbd>P</kbd>' : ''}
          to open the Command Palette in VSCode, type 'Playwright' and select 'Install Playwright Browsers'.
        </p>
      `);
    } else {
      testMessage = this._testMessageFromText(text, aiContext);
    }
    const stackTrace = error.stack ? parseStack(this._vscode, error.stack) : [];
    const location = error.location ? parseLocation(this._vscode, error.location) : topStackFrame(this._vscode, stackTrace);
    if (location)
      testMessage.location = location;
    return testMessage;
  }

  private _formatError(error: reporterTypes.TestError): string {
    const tokens = [error.stack || error.message || error.value || ''];
    if (error.cause)
      tokens.push('[cause]: ' + this._formatError(error.cause));
    return tokens.join('\n');
  }

  playwrightTestLog(): string[] {
    return this._playwrightTestLog;
  }

  browserServerWSForTest() {
    return this._reusedBrowser.browserServerWSEndpoint();
  }

  fireTreeItemSelectedForTest(testItem: vscodeTypes.TestItem | null) {
    this._treeItemSelected(testItem);
  }

  async traceViewerInfoForTest() {
    return await this._models.selectedModel()?.traceViewer()?.infoForTest();
  }

  private _showTraceOnTestProgress(testItem: vscodeTypes.TestItem) {
    const traceUrl = (testItem as any)[traceUrlSymbol];
    void this._models.selectedModel()?.traceViewer()?.open(traceUrl);
  }

  private _treeItemSelected(treeItem: vscodeTypes.TreeItem | null) {
    if (!treeItem)
      return;
    const traceUrl = (treeItem as any)[traceUrlSymbol];
    void this._models.selectedModel()?.traceViewer()?.open(traceUrl);
  }

  private _queueCommand<T>(callback: () => Promise<T>, defaultValue: T): Promise<T> {
    const result = this._commandQueue.then(callback).catch(e => { console.error(e); return defaultValue; });
    this._commandQueue = result.then(() => {});
    return result;
  }
}

function parseLocation(vscode: vscodeTypes.VSCode, location: reporterTypes.Location): vscodeTypes.Location {
  return new vscode.Location(
      vscode.Uri.file(location.file),
      new vscode.Position(location.line - 1, location.column - 1));
}

function topStackFrame(vscode: vscodeTypes.VSCode, stackTrace: vscodeTypes.TestMessageStackFrame[]): vscodeTypes.Location | undefined {
  return stackTrace.length ? new vscode.Location(stackTrace[0].uri!, stackTrace[0].position!) : undefined;
}

function parseStack(vscode: vscodeTypes.VSCode, stack: string): vscodeTypes.TestMessageStackFrame[] {
  const lines = stack?.split('\n') || [];
  const result: vscodeTypes.TestMessageStackFrame[] = [];
  for (const line of lines) {
    const frame = stackUtils.parseLine(line);
    if (!frame || !frame.file || !frame.line || !frame.column)
      continue;
    result.push(new vscode.TestMessageStackFrame(
        frame.method || '',
        vscode.Uri.file(frame.file),
        new vscode.Position(frame.line - 1, frame.column - 1)));
  }
  return result;
}

class TreeItemObserver implements vscodeTypes.Disposable{
  private _vscode: vscodeTypes.VSCode;
  private _treeItemSelected: vscodeTypes.EventEmitter<vscodeTypes.TreeItem | null>;
  readonly onTreeItemSelected: vscodeTypes.Event<vscodeTypes.TreeItem | null>;
  private _selectedTreeItem: vscodeTypes.TreeItem | null = null;
  private _timeout: NodeJS.Timeout | undefined;

  constructor(vscode: vscodeTypes.VSCode) {
    this._vscode = vscode;
    this._treeItemSelected = new vscode.EventEmitter();
    this.onTreeItemSelected = this._treeItemSelected.event;
    this._poll().catch(() => {});
  }

  dispose() {
    clearTimeout(this._timeout);
    this._treeItemSelected.dispose();
  }

  selectedTreeItem(): vscodeTypes.TreeItem | null {
    return this._selectedTreeItem;
  }

  private async _poll() {
    clearTimeout(this._timeout);
    const result = await this._vscode.commands.executeCommand('testing.getExplorerSelection') as { include: vscodeTypes.TreeItem[] };
    const item = result.include.length === 1 ? result.include[0] : null;
    if (item !== this._selectedTreeItem) {
      this._selectedTreeItem = item;
      this._treeItemSelected.fire(item);
    }
    this._timeout = setTimeout(() => this._poll().catch(() => {}), 250);
  }
}

function ancestorProject(test: reporterTypes.TestCase): reporterTypes.FullProject {
  let suite: reporterTypes.Suite = test.parent;
  while (!suite.project())
    suite = suite.parent!;
  return suite.project()!;
}

const traceUrlSymbol = Symbol('traceUrl');<|MERGE_RESOLUTION|>--- conflicted
+++ resolved
@@ -185,7 +185,6 @@
         this._reusedBrowser.closeAllBrowsers();
       }),
       vscode.commands.registerCommand('pw.extension.command.recordNew', async () => {
-<<<<<<< HEAD
         const model = this._models.selectedModel();
         if (!model)
           return vscode.window.showWarningMessage(messageNoPlaywrightTestsFound);
@@ -196,10 +195,6 @@
 
         const file = await this._reusedBrowser.createFileForNewTest(model, project);
         if (!file)
-=======
-        if (!this._models.hasEnabledModels()) {
-          await vscode.window.showWarningMessage(messageNoPlaywrightTestsFound);
->>>>>>> ef6646ec
           return;
 
 
@@ -213,19 +208,11 @@
         }
       }),
       vscode.commands.registerCommand('pw.extension.command.recordAtCursor', async () => {
-<<<<<<< HEAD
         const model = this._models.selectedModel();
         if (!model)
           return vscode.window.showWarningMessage(messageNoPlaywrightTestsFound);
 
         await this._reusedBrowser.record(model);
-=======
-        if (!this._models.hasEnabledModels()) {
-          await vscode.window.showWarningMessage(messageNoPlaywrightTestsFound);
-          return;
-        }
-        await this._reusedBrowser.record(this._models, false);
->>>>>>> ef6646ec
       }),
       vscode.commands.registerCommand('pw.extension.command.toggleModels', async () => {
         this._settingsView.toggleModels();

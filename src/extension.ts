/**
 * Copyright (c) Microsoft Corporation.
 *
 * Licensed under the Apache License, Version 2.0 (the "License");
 * you may not use this file except in compliance with the License.
 * You may obtain a copy of the License at
 *
 * http://www.apache.org/licenses/LICENSE-2.0
 *
 * Unless required by applicable law or agreed to in writing, software
 * distributed under the License is distributed on an "AS IS" BASIS,
 * WITHOUT WARRANTIES OR CONDITIONS OF ANY KIND, either express or implied.
 * See the License for the specific language governing permissions and
 * limitations under the License.
 */

import path from 'path';
import StackUtils from 'stack-utils';
import { DebugHighlight } from './debugHighlight';
import { installBrowsers, installPlaywright } from './installer';
import { MultiMap } from './multimap';
import { Entry } from './oopReporter';
import { PlaywrightTest, TestListener } from './playwrightTest';
import type { Location, TestError } from './reporter';
import { ReusedBrowser } from './reusedBrowser';
import { SettingsModel } from './settingsModel';
import { SettingsView } from './settingsView';
import { TestModel, TestProject } from './testModel';
import { TestTree } from './testTree';
import { ansiToHtml } from './utils';
import * as vscodeTypes from './vscodeTypes';
import { WorkspaceChange, WorkspaceObserver } from './workspaceObserver';
<<<<<<< HEAD
import * as vscode from 'vscode';
import { ApiAssertViewProvider } from './ApiAssertViewProvider';

=======
import { TraceViewer } from './traceViewer';
>>>>>>> c9e3fd63

const stackUtils = new StackUtils({
  cwd: '/ensure_absolute_paths'
});

type StepInfo = {
  location: vscodeTypes.Location;
  activeCount: number;
  duration: number;
};

type TestRunInfo = {
  selectedProjects: TestProject[];
  isDebug: boolean;
  request: vscodeTypes.TestRunRequest;
};

export async function activate(context: vscodeTypes.ExtensionContext) {
  // Do not await, quickly run the extension, schedule work.
  new Extension(vscode).activate(context);
}

export class Extension {
  private _vscode: vscodeTypes.VSCode;
  private _disposables: vscodeTypes.Disposable[] = [];

  // Global test item map.
  private _testTree: TestTree;

  // Each run profile is a config + project pair.
  private _runProfiles = new Map<string, vscodeTypes.TestRunProfile>();

  private _testController: vscodeTypes.TestController;
  private _workspaceObserver: WorkspaceObserver;
  private _testItemUnderDebug: vscodeTypes.TestItem | undefined;

  private _activeSteps = new Map<string, StepInfo>();
  private _completedSteps = new Map<string, StepInfo>();
  private _testRun: vscodeTypes.TestRun | undefined;
  private _models: TestModel[] = [];
  private _activeStepDecorationType: vscodeTypes.TextEditorDecorationType;
  private _completedStepDecorationType: vscodeTypes.TextEditorDecorationType;
  private _playwrightTest: PlaywrightTest;
  private _projectsScheduledToRun: TestProject[] | undefined;
  private _debugHighlight: DebugHighlight;
  private _isUnderTest: boolean;
  private _reusedBrowser: ReusedBrowser;
  private _traceViewer: TraceViewer;
  private _settingsModel: SettingsModel;
  private _settingsView!: SettingsView;
  private _apiAssertView!: ApiAssertViewProvider;
  private _filesPendingListTests: {
    files: Set<string>,
    timer: NodeJS.Timeout,
    promise: Promise<void>,
    finishedCallback: () => void
  } | undefined;
  private _diagnostics: vscodeTypes.DiagnosticCollection;
  private _treeItemObserver: TreeItemObserver;

  constructor(vscode: vscodeTypes.VSCode) {
    this._vscode = vscode;
    this._isUnderTest = !!(this._vscode as any).isUnderTest;
    this._activeStepDecorationType = this._vscode.window.createTextEditorDecorationType({
      isWholeLine: true,
      backgroundColor: { id: 'editor.wordHighlightStrongBackground' },
      borderColor: { id: 'editor.wordHighlightStrongBorder' },
      after: {
        color: { id: 'editorCodeLens.foreground' },
        contentText: ' \u2014 ⌛waiting\u2026',
      },
    });

    this._completedStepDecorationType = this._vscode.window.createTextEditorDecorationType({
      isWholeLine: true,
      after: {
        color: { id: 'editorCodeLens.foreground' },
      },
    });

    this._settingsModel = new SettingsModel(vscode);
    this._reusedBrowser = new ReusedBrowser(this._vscode, this._settingsModel, this._envProvider.bind(this));
    this._traceViewer = new TraceViewer(this._vscode, this._settingsModel, this._envProvider.bind(this));
    this._playwrightTest = new PlaywrightTest(this._vscode, this._settingsModel, this._reusedBrowser, this._isUnderTest, this._envProvider.bind(this));
    this._testController = vscode.tests.createTestController('pw.extension.testController', 'Playwright');
    this._testController.resolveHandler = item => this._resolveChildren(item);
    this._testController.refreshHandler = () => this._rebuildModel(true).then(() => {});
    this._testTree = new TestTree(vscode, this._testController);
    this._debugHighlight = new DebugHighlight(vscode, this._reusedBrowser);
    this._debugHighlight.onErrorInDebugger(e => this._errorInDebugger(e.error, e.location));
    this._workspaceObserver = new WorkspaceObserver(this._vscode, changes => this._workspaceChanged(changes));
    this._diagnostics = this._vscode.languages.createDiagnosticCollection('pw.diagnostics');
    this._treeItemObserver = new TreeItemObserver(this._vscode);
  }

  reusedBrowserForTest(): ReusedBrowser {
    return this._reusedBrowser;
  }

  dispose() {
    clearTimeout(this._filesPendingListTests?.timer);
    this._filesPendingListTests?.finishedCallback();
    delete this._filesPendingListTests;
    for (const d of this._disposables)
      d?.dispose?.();
  }

  async activate(context: vscodeTypes.ExtensionContext) {
    const vscode = this._vscode;
    this._settingsView = new SettingsView(vscode, this._settingsModel, this._reusedBrowser, context.extensionUri);
    const messageNoPlaywrightTestsFound = this._vscode.l10n.t('No Playwright tests found.');
    this._apiAssertView = new ApiAssertViewProvider(vscode, context.extensionUri);
    this._disposables = [
      this._debugHighlight,
      this._settingsModel,
      vscode.workspace.onDidChangeWorkspaceFolders(_ => {
        this._rebuildModel(false);
      }),
      vscode.window.onDidChangeVisibleTextEditors(() => {
        this._updateVisibleEditorItems();
      }),
      // vscode.commands.registerCommand('pw.extension.insertText', async () => {
      //   await this._reusedBrowser.insertApiTest(this._models);
      // }),

      vscode.commands.registerCommand('pw.extension.install', async () => {
        await installPlaywright(this._vscode);
      }),
      vscode.commands.registerCommand('pw.extension.installBrowsers', async () => {
        if (!this._models.length) {
          vscode.window.showWarningMessage(messageNoPlaywrightTestsFound);
          return;
        }
        // Install each version only once.
        const versions = new Map<number, TestModel>();
        for (const model of this._models)
          versions.set(model.config.version, model);
        for (const model of versions.values())
          await installBrowsers(this._vscode, model);
      }),
      // NOTICE: Modifications Copyright 2022.12.05 @csbun
      vscode.commands.registerCommand('pw.extension.command.inspectAssert', async () => {
        if (!this._models.length) {
          vscode.window.showWarningMessage('No Playwright tests found.');
          return;
        }
        await this._reusedBrowser.inspectAssert(this._models);
      }),
      // NOTICE: Modifications Copyright 2023.03.29 @Simmon12
      vscode.commands.registerCommand('pw.extension.command.waiting', async () => {
        if (!this._models.length) {
          vscode.window.showWarningMessage('No Playwright tests found.');
          return;
        }
        await this._reusedBrowser.waitSomeTime(this._models);
      }),
      vscode.commands.registerCommand('pw.extension.command.titleAssert', async () => {
        if (!this._models.length) {
          vscode.window.showWarningMessage('No Playwright tests found.');
          return;
        }
        await this._reusedBrowser.titleAssert();
      }),
      vscode.commands.registerCommand('pw.extension.command.basicAssert', async () => {
        if (!this._models.length) {
          vscode.window.showWarningMessage('No Playwright tests found.');
          return;
        }
        await this._reusedBrowser.basicAssert();
      }),
      vscode.commands.registerCommand('pw.extension.command.pickContent', async () => {
        if (!this._models.length) {
          vscode.window.showWarningMessage('No Playwright tests found.');
          return;
        }
        await this._reusedBrowser.pickContent(this._models);
      }),
      vscode.commands.registerCommand('pw.extension.command.mouseHover', async () => {
        if (!this._models.length) {
          vscode.window.showWarningMessage('No Playwright tests found.');
          return;
        }
        await this._reusedBrowser.mouseHover(this._models);
      }),

      // NOTICE: End of Modifications
      vscode.commands.registerCommand('pw.extension.command.inspect', async () => {
        if (!this._models.length) {
          vscode.window.showWarningMessage(messageNoPlaywrightTestsFound);
          return;
        }
        await this._reusedBrowser.inspect(this._models);
      }),
      vscode.commands.registerCommand('pw.extension.command.closeBrowsers', () => {
        this._reusedBrowser.closeAllBrowsers();
      }),
      vscode.commands.registerCommand('pw.extension.command.recordNew', async () => {
        if (!this._models.length) {
          vscode.window.showWarningMessage(messageNoPlaywrightTestsFound);
          return;
        }
        await this._reusedBrowser.record(this._models, true);
      }),
      vscode.commands.registerCommand('pw.extension.command.recordAtCursor', async () => {
        if (!this._models.length) {
          vscode.window.showWarningMessage(messageNoPlaywrightTestsFound);
          return;
        }
        await this._reusedBrowser.record(this._models, false);
      }),
      vscode.workspace.onDidChangeTextDocument(() => {
        if (this._completedSteps.size) {
          this._completedSteps.clear();
          this._executionLinesChanged();
        }
      }),
      this._treeItemObserver.onTreeItemSelected(item => this._treeItemSelected(item)),
      this._settingsView,
      this._apiAssertView,
      this._testController,
      this._workspaceObserver,
      this._reusedBrowser,
      this._diagnostics,
      this._treeItemObserver,
    ];
    await this._rebuildModel(false);

    const fileSystemWatcher = this._vscode.workspace.createFileSystemWatcher('**/*playwright*.config.{ts,js,mjs}');
    this._disposables.push(fileSystemWatcher);
    const rebuildModelForConfig = (uri: vscodeTypes.Uri) => {
      // TODO: parse .gitignore
      if (uri.fsPath.includes('node_modules'))
        return;
      if (!this._isUnderTest && uri.fsPath.includes('test-results'))
        return;
      this._rebuildModel(false);
    };
    fileSystemWatcher.onDidChange(rebuildModelForConfig);
    fileSystemWatcher.onDidCreate(rebuildModelForConfig);
    fileSystemWatcher.onDidDelete(rebuildModelForConfig);
    context.subscriptions.push(this);
  }

  private async _rebuildModel(showWarnings: boolean): Promise<vscodeTypes.Uri[]> {
    this._testTree.startedLoading();
    this._workspaceObserver.reset();
    this._models = [];

    const configFiles = await this._vscode.workspace.findFiles('**/*playwright*.config.{ts,js,mjs}', '**/node_modules/**');

    // Reuse already created run profiles in order to retain their 'selected' status.
    const usedProfiles = new Set<vscodeTypes.TestRunProfile>();

    for (const configFileUri of configFiles) {
      const configFilePath = configFileUri.fsPath;
      // TODO: parse .gitignore
      if (!this._isUnderTest && configFilePath.includes('test-results'))
        continue;
      // Dogfood support
      const workspaceFolder = this._vscode.workspace.getWorkspaceFolder(configFileUri)!;
      const workspaceFolderPath = workspaceFolder.uri.fsPath;
      if (configFilePath.includes('test-results') && !workspaceFolderPath.includes('test-results'))
        continue;
      const playwrightInfo = await this._playwrightTest.getPlaywrightInfo(workspaceFolderPath, configFilePath);
      if (!playwrightInfo) {
        if (showWarnings) {
          this._vscode.window.showWarningMessage(
              this._vscode.l10n.t('Please install Playwright Test via running `npm i --save-dev @playwright/test`')
          );
        }
        continue;
      }

      const minimumPlaywrightVersion = 1.28;
      if (playwrightInfo.version < minimumPlaywrightVersion) {
        if (showWarnings) {
          this._vscode.window.showWarningMessage(
              this._vscode.l10n.t('Playwright Test v{0} or newer is required', minimumPlaywrightVersion)
          );
        }
        continue;
      }

      const model = new TestModel(this._vscode, this._playwrightTest, workspaceFolderPath, configFileUri.fsPath, playwrightInfo, this._envProvider.bind(this));
      this._models.push(model);
      this._testTree.addModel(model);
      await model.listFiles();

      for (const project of model.projects.values()) {
        await this._createRunProfile(project, usedProfiles);
        this._workspaceObserver.addWatchFolder(project.testDir);
      }
    }

    // Clean up unused run profiles.
    for (const [key, profile] of this._runProfiles) {
      if (!usedProfiles.has(profile)) {
        this._runProfiles.delete(key);
        profile.dispose();
      }
    }

    this._settingsView.updateActions();

    this._testTree.finishedLoading();
    await this._updateVisibleEditorItems();

    return configFiles;
  }

  private _envProvider(): NodeJS.ProcessEnv {
    return {
      ...this._vscode.workspace.getConfiguration('playwright').get('env', {}),
    };
  }

  private async _createRunProfile(project: TestProject, usedProfiles: Set<vscodeTypes.TestRunProfile>) {
    const configFile = project.model.config.configFile;
    const configName = path.basename(configFile);
    const folderName = path.basename(path.dirname(configFile));
    const projectPrefix = project.name ? `${project.name} — ` : '';
    const keyPrefix = configFile + ':' + project.name;
    let runProfile = this._runProfiles.get(keyPrefix + ':run');
    const projectTag = this._testTree.projectTag(project);
    if (!runProfile) {
      runProfile = this._testController.createRunProfile(`${projectPrefix}${folderName}${path.sep}${configName}`, this._vscode.TestRunProfileKind.Run, this._scheduleTestRunRequest.bind(this, configFile, project.name, false), true, projectTag);
      this._runProfiles.set(keyPrefix + ':run', runProfile);
    }
    let debugProfile = this._runProfiles.get(keyPrefix + ':debug');
    if (!debugProfile) {
      debugProfile = this._testController.createRunProfile(`${projectPrefix}${folderName}${path.sep}${configName}`, this._vscode.TestRunProfileKind.Debug, this._scheduleTestRunRequest.bind(this, configFile, project.name, true), true, projectTag);
      this._runProfiles.set(keyPrefix + ':debug', debugProfile);
    }
    usedProfiles.add(runProfile);
    usedProfiles.add(debugProfile);
  }

  private _scheduleTestRunRequest(configFile: string, projectName: string, isDebug: boolean, request: vscodeTypes.TestRunRequest) {
    // Never run tests concurrently.
    if (this._testRun)
      return;

    // We can't dispose projects (and bind them to TestProject instances) because otherwise VS Code would forget its selection state.
    // So bind run profiles to config file + project name pair, dynamically resolve the project.
    const model = this._models.find(m => m.config.configFile === configFile);
    if (!model)
      return;
    const project = model.projects.get(projectName);
    if (!project)
      return;

    // VSCode will issue several test run requests (one per enabled run profile). Sometimes
    // these profiles belong to the same config and we only want to run tests once per config.
    // So we collect all requests and sort them out in the microtask.
    if (!this._projectsScheduledToRun) {
      this._projectsScheduledToRun = [];
      this._projectsScheduledToRun.push(project);
      // Make sure to run tests outside of this function's control flow
      // so that we can create a new TestRunRequest and see its output.
      // TODO: remove once this is fixed in VSCode (1.78?) and we
      // can see test output without this hack.
      setTimeout(async () => {
        const selectedProjects = this._projectsScheduledToRun;
        this._projectsScheduledToRun = undefined;
        if (selectedProjects)
          await this._runMatchingTests({ selectedProjects, isDebug, request });
      }, 520);
    } else {
      // Subsequent requests will return right away.
      this._projectsScheduledToRun.push(project);
    }
  }

  private async _runMatchingTests(testRunInfo: TestRunInfo) {
    const { selectedProjects, isDebug, request } = testRunInfo;

    this._completedSteps.clear();
    this._executionLinesChanged();

    // Create a test run that potentially includes all the test items.
    // This allows running setup tests that are outside of the scope of the
    // selected test items.
    const rootItems: vscodeTypes.TestItem[] = [];
    this._testController.items.forEach(item => rootItems.push(item));
    const requestWithDeps = new this._vscode.TestRunRequest(rootItems, [], request.profile);

    // Global errors are attributed to the first test item in the request.
    // If the request is global, find the first root test item (folder, file) that has
    // children. It will be reveal with an error.
    let testItemForGlobalErrors = request.include?.[0];
    if (!testItemForGlobalErrors) {
      for (const rootItem of rootItems) {
        if (!rootItem.children.size)
          continue;
        rootItem.children.forEach(c => {
          if (!testItemForGlobalErrors)
            testItemForGlobalErrors = c;
        });
        if (testItemForGlobalErrors)
          break;
      }
    }
    this._testRun = this._testController.createTestRun(requestWithDeps);
    const enqueuedTests: vscodeTypes.TestItem[] = [];

    // Provisionally mark tests (not files and not suits) as enqueued to provide immediate feedback.
    for (const item of request.include || []) {
      for (const test of this._testTree.collectTestsInside(item)) {
        this._testRun.enqueued(test);
        enqueuedTests.push(test);
      }
    }

    // Run tests with different configs sequentially, group by config.
    const projectsToRunByModel = new Map<TestModel, TestProject[]>();
    for (const project of selectedProjects) {
      const projects = projectsToRunByModel.get(project.model) || [];
      projects.push(project);
      projectsToRunByModel.set(project.model, projects);
    }

    let ranSomeTests = false;
    try {
      for (const [model, projectsToRun] of projectsToRunByModel) {
        const { projects, locations, parametrizedTestTitle } = this._narrowDownProjectsAndLocations(projectsToRun, request.include);
        // Run if:
        //   !locations => run all tests
        //   locations.length => has matching items in project.
        if (locations && !locations.length)
          continue;
        ranSomeTests = true;
        await this._runTest(this._testRun, testItemForGlobalErrors, new Set(), model, isDebug, projects, locations, parametrizedTestTitle, enqueuedTests.length === 1);
      }
    } finally {
      this._activeSteps.clear();
      this._executionLinesChanged();
      this._testRun.end();
      this._testRun = undefined;
    }

    if (!ranSomeTests) {
      this._vscode.window.showWarningMessage(`Selected test is outside of the Default Profile (config).
Please make sure you select relevant Playwright projects in the "Select Configuration\u2026" drop down
located next to Run / Debug Tests toolbar buttons.`);
    }
  }

  private _narrowDownProjectsAndLocations(projects: TestProject[], items: readonly vscodeTypes.TestItem[] | undefined): { projects: TestProject[], locations: string[] | null, parametrizedTestTitle: string | undefined } {
    if (!items)
      return { projects, locations: null, parametrizedTestTitle: undefined };

    let parametrizedTestTitle: string | undefined;
    // When we are given one item, check if it is parametrized (more than 1 item on that line).
    // If it is parametrized, use label when running test.
    if (items.length === 1) {
      const test = items[0];
      if (test.uri && test.range) {
        let testsAtLocation = 0;
        test.parent?.children.forEach(t => {
          if (t.uri?.fsPath === test.uri?.fsPath && t.range?.start.line === test.range?.start.line)
            ++testsAtLocation;
        });
        if (testsAtLocation > 1)
          parametrizedTestTitle = test.label;
      }
    }

    // Only pick projects that have tests matching test run request.
    const locations = new Set<string>();
    const projectsWithFiles: TestProject[] = [];
    for (const item of items) {
      const itemFsPath = item.uri!.fsPath;
      const projectsWithFile = projects.filter(project => {
        for (const file of project.files.keys()) {
          if (file.startsWith(itemFsPath))
            return true;
        }
        return false;
      });
      if (!projectsWithFile.length)
        continue;
      const line = item.range ? ':' + (item.range.start.line + 1) : '';
      locations.add(item.uri!.fsPath + line);
      projectsWithFiles.push(...projectsWithFile);
    }
    return { projects: projectsWithFiles, locations: [...locations], parametrizedTestTitle };
  }

  private async _resolveChildren(fileItem: vscodeTypes.TestItem | undefined): Promise<void> {
    if (!fileItem)
      return;
    await this._listTestsInAllModels([fileItem!.uri!.fsPath]);
  }

  private async _workspaceChanged(change: WorkspaceChange) {
    for (const model of this._models)
      await model.workspaceChanged(change);
    // Workspace change can be deferred, make sure editors are
    // decorated.
    this._updateVisibleEditorItems();
  }

  private async _runTest(
    testRun: vscodeTypes.TestRun,
    testItemForGlobalErrors: vscodeTypes.TestItem | undefined,
    testFailures: Set<vscodeTypes.TestItem>,
    model: TestModel,
    isDebug: boolean,
    projects: TestProject[],
    locations: string[] | null,
    parametrizedTestTitle: string | undefined,
    enqueuedSingleTest: boolean) {
    const testListener: TestListener = {
      onBegin: ({ projects }) => {
        model.updateFromRunningProjects(projects);
        const visit = (entry: Entry) => {
          if (entry.type === 'test') {
            const testItem = this._testTree.testItemForLocation(entry.location, entry.titlePath);
            if (testItem)
              testRun.enqueued(testItem);
          }
          (entry.children || []).forEach(visit);
        };
        projects.forEach(visit);
      },

      onTestBegin: params => {
        const testItem = this._testTree.testItemForLocation(params.location, params.titlePath);
        if (testItem) {
          testRun.started(testItem);
          const traceUrl = `${params.outputDir}/.playwright-artifacts-${params.workerIndex}/traces/${params.testId}.json`;
          (testItem as any)[traceUrlSymbol] = traceUrl;
        }

        if (testItem && enqueuedSingleTest)
          this._showTrace(testItem);
        if (isDebug) {
          // Debugging is always single-workers.
          this._testItemUnderDebug = testItem;
        }
      },

      onTestEnd: params => {
        this._testItemUnderDebug = undefined;
        this._activeSteps.clear();
        this._executionLinesChanged();

        const testItem = this._testTree.testItemForLocation(params.location, params.titlePath);
        if (!testItem)
          return;

        (testItem as any)[traceUrlSymbol] = params.trace || '';
        if (enqueuedSingleTest)
          this._showTrace(testItem);

        if (params.status === params.expectedStatus) {
          if (!testFailures.has(testItem)) {
            if (params.status === 'skipped')
              testRun.skipped(testItem);
            else
              testRun.passed(testItem, params.duration);
          }
          return;
        }
        testFailures.add(testItem);
        testRun.failed(testItem, params.errors.map(error => this._testMessageForTestError(error, testItem)), params.duration);
      },

      onStepBegin: params => {
        const stepId = params.location.file + ':' + params.location.line;
        let step = this._activeSteps.get(stepId);
        if (!step) {
          step = {
            location: new this._vscode.Location(
                this._vscode.Uri.file(params.location.file),
                new this._vscode.Position(params.location.line - 1, params.location.column - 1)),
            activeCount: 0,
            duration: 0,
          };
          this._activeSteps.set(stepId, step);
        }
        ++step.activeCount;
        this._executionLinesChanged();
      },

      onStepEnd: params => {
        const stepId = params.location.file + ':' + params.location.line;
        const step = this._activeSteps.get(stepId)!;
        if (!step)
          return;
        --step.activeCount;
        step.duration = params.duration;
        this._completedSteps.set(stepId, step);
        if (step.activeCount === 0)
          this._activeSteps.delete(stepId);
        this._executionLinesChanged();
      },

      onStdOut: data => {
        testRun.appendOutput(data.toString().replace(/\n/g, '\r\n'));
      },

      onStdErr: data => {
        testRun.appendOutput(data.toString().replace(/\n/g, '\r\n'));
      },

      onError: data => {
        // Global errors don't have associated tests, so we'll be allocating them
        // to the first item / current.
        if (testItemForGlobalErrors) {
          // Force UI to reveal the item if that is a file that has never been started.
          testRun.started(testItemForGlobalErrors);
          testRun.failed(testItemForGlobalErrors, this._testMessageForTestError(data.error), 0);
        }
      }
    };

    if (isDebug) {
      await model.debugTests(projects, locations, testListener, parametrizedTestTitle, testRun.token);
    } else {
      await this._traceViewer.willRunTests(model.config);
      await model.runTests(projects, locations, testListener, parametrizedTestTitle, testRun.token);
    }
  }

  private async _updateVisibleEditorItems() {
    const files = this._vscode.window.visibleTextEditors.map(e => e.document.uri.fsPath);
    await this._listTestsInAllModels(files);
  }

  private _listTestsInAllModels(files: string[]): Promise<void> {
    // Perform coalescing listTests calls to avoid multiple
    // 'list tests' processes running at the same time.
    if (!files.length)
      return Promise.resolve();

    if (!this._filesPendingListTests) {
      let finishedCallback!: () => void;
      const promise = new Promise<void>(f => finishedCallback = f);
      const files = new Set<string>();

      const timer = setTimeout(async () => {
        delete this._filesPendingListTests;
        const allErrors = new Set<string>();
        const errorsByFile = new MultiMap<string, TestError>();
        for (const model of this._models.slice()) {
          const errors = await model.listTests([...files]).catch(e => console.log(e)) || [];
          for (const error of errors) {
            if (!error.location || !error.message)
              continue;
            const key = error.location.file + ':' + error.location.line + ':' + error.message;
            if (allErrors.has(key))
              continue;
            allErrors.add(key);
            errorsByFile.set(error.location?.file, error);
          }
        }
        this._updateDiagnostics(errorsByFile);
        finishedCallback();
      }, 0);

      this._filesPendingListTests = {
        files,
        finishedCallback,
        promise,
        timer,
      };
    }

    for (const file of files)
      this._filesPendingListTests.files.add(file);

    return this._filesPendingListTests.promise;
  }

  private _updateDiagnostics(errorsByFile: MultiMap<string, TestError>) {
    this._diagnostics.clear();
    for (const [file, errors] of errorsByFile) {
      const diagnostics: vscodeTypes.Diagnostic[] = [];
      for (const error of errors) {
        diagnostics.push({
          severity: this._vscode.DiagnosticSeverity.Error,
          source: 'playwright',
          range: new this._vscode.Range(error.location!.line - 1, error.location!.column - 1, error.location!.line, 0),
          message: error.message!,
        });
      }
      this._diagnostics.set(this._vscode.Uri.file(file), diagnostics);
    }
  }

  private _errorInDebugger(errorStack: string, location: Location) {
    if (!this._testRun || !this._testItemUnderDebug)
      return;
    const testMessage = this._testMessageFromText(errorStack);
    const position = new this._vscode.Position(location.line - 1, location.column - 1);
    testMessage.location = new this._vscode.Location(this._vscode.Uri.file(location.file), position);
    this._testRun.failed(this._testItemUnderDebug, testMessage);
    this._testItemUnderDebug = undefined;
  }

  private _executionLinesChanged() {
    const active = [...this._activeSteps.values()];
    const completed = [...this._completedSteps.values()];

    for (const editor of this._vscode.window.visibleTextEditors) {
      const activeDecorations: vscodeTypes.DecorationOptions[] = [];
      for (const { location } of active) {
        if (location.uri.fsPath === editor.document.uri.fsPath)
          activeDecorations.push({ range: location.range });
      }

      const completedDecorations: vscodeTypes.DecorationOptions[] = [];
      for (const { location, duration } of completed) {
        if (location.uri.fsPath === editor.document.uri.fsPath) {
          completedDecorations.push({
            range: location.range,
            renderOptions: {
              after: {
                contentText: ` \u2014 ${duration}ms`
              }
            }
          });
        }
      }

      editor.setDecorations(this._activeStepDecorationType, activeDecorations);
      editor.setDecorations(this._completedStepDecorationType, completedDecorations);
    }

  }

  private _testMessageFromText(text: string): vscodeTypes.TestMessage {
    let isLog = false;
    const md: string[] = [];
    const logMd: string[] = [];
    for (let line of text.split('\n')) {
      if (line.startsWith('    at ')) {
        // Render relative stack.
        for (const workspaceFolder of this._vscode.workspace.workspaceFolders || []) {
          const prefix = '    at ' + workspaceFolder.uri.fsPath;
          if (line.startsWith(prefix)) {
            line = '    at ' + line.substring(prefix.length + 1);
            break;
          }
        }
      }
      if (line.includes('=====') && line.includes('log')) {
        isLog = true;
        logMd.push('\n\n**Execution log**');
        continue;
      }
      if (line.includes('=====')) {
        isLog = false;
        continue;
      }
      if (isLog) {
        const [, indent, body] = line.match(/(\s*)(.*)/)!;
        logMd.push(indent + ' - ' + ansiToHtml(body));
      } else {
        md.push(line);
      }
    }
    const markdownString = new this._vscode.MarkdownString();
    markdownString.isTrusted = true;
    markdownString.supportHtml = true;
    markdownString.appendMarkdown(ansiToHtml(md.join('\n')));
    if (logMd.length)
      markdownString.appendMarkdown(logMd.join('\n'));
    return new this._vscode.TestMessage(markdownString);
  }

  private _testMessageForTestError(error: TestError, testItem?: vscodeTypes.TestItem): vscodeTypes.TestMessage {
    let text = error.stack || error.message || error.value!;
    if (text.includes('Looks like Playwright Test or Playwright'))
      text = `Browser was not installed. Invoke 'Install Playwright Browsers' action to install missing browsers.`;
    const testMessage = this._testMessageFromText(text);
    const location = error.location || parseLocationFromStack(error.stack, testItem);
    if (location) {
      const position = new this._vscode.Position(location.line - 1, location.column - 1);
      testMessage.location = new this._vscode.Location(this._vscode.Uri.file(location.file), position);
    }
    return testMessage;
  }

  playwrightTestLog(): string[] {
    return this._playwrightTest.testLog();
  }

  browserServerWSForTest() {
    return this._reusedBrowser.browserServerWSForTest();
  }

  private _showTrace(testItem: vscodeTypes.TestItem) {
    const traceUrl = (testItem as any)[traceUrlSymbol];
    const testModel = this._models[0];
    this._traceViewer.open(traceUrl, testModel.config);
  }

  private _treeItemSelected(treeItem: vscodeTypes.TreeItem | null) {
    const traceUrl = (treeItem as any)[traceUrlSymbol] || '';
    const testModel = this._models[0];
    this._traceViewer.open(traceUrl, testModel.config);
  }
}

function parseLocationFromStack(stack: string | undefined, testItem?: vscodeTypes.TestItem): Location | undefined {
  const lines = stack?.split('\n') || [];
  for (const line of lines) {
    const frame = stackUtils.parseLine(line);
    if (!frame || !frame.file || !frame.line || !frame.column)
      continue;
    frame.file = frame.file.replace(/\//g, path.sep);
    if (!testItem || testItem.uri!.fsPath === frame.file) {
      return {
        file: frame.file,
        line: frame.line,
        column: frame.column,
      };
    }
  }
}

<<<<<<< HEAD
=======
class TreeItemObserver implements vscodeTypes.Disposable{
  private _vscode: vscodeTypes.VSCode;
  private _treeItemSelected: vscodeTypes.EventEmitter<vscodeTypes.TreeItem | null>;
  readonly onTreeItemSelected: vscodeTypes.Event<vscodeTypes.TreeItem | null>;
  private _selectedTreeItem: vscodeTypes.TreeItem | null = null;
  private _timeout: NodeJS.Timeout | undefined;

  constructor(vscode: vscodeTypes.VSCode) {
    this._vscode = vscode;
    this._treeItemSelected = new vscode.EventEmitter();
    this.onTreeItemSelected = this._treeItemSelected.event;
    this._poll().catch(() => {});
  }

  dispose() {
    clearTimeout(this._timeout);
  }

  selectedTreeItem(): vscodeTypes.TreeItem | null {
    return this._selectedTreeItem;
  }

  private async _poll() {
    clearTimeout(this._timeout);
    const result = await this._vscode.commands.executeCommand('testing.getExplorerSelection') as { include: vscodeTypes.TreeItem[] };
    const item = result.include.length === 1 ? result.include[0] : null;
    if (item !== this._selectedTreeItem) {
      this._selectedTreeItem = item;
      this._treeItemSelected.fire(item);
    }
    this._timeout = setTimeout(() => this._poll().catch(() => {}), 250);
  }
}

const traceUrlSymbol = Symbol('traceUrl');
>>>>>>> c9e3fd63
<|MERGE_RESOLUTION|>--- conflicted
+++ resolved
@@ -30,13 +30,10 @@
 import { ansiToHtml } from './utils';
 import * as vscodeTypes from './vscodeTypes';
 import { WorkspaceChange, WorkspaceObserver } from './workspaceObserver';
-<<<<<<< HEAD
 import * as vscode from 'vscode';
 import { ApiAssertViewProvider } from './ApiAssertViewProvider';
 
-=======
 import { TraceViewer } from './traceViewer';
->>>>>>> c9e3fd63
 
 const stackUtils = new StackUtils({
   cwd: '/ensure_absolute_paths'
@@ -860,8 +857,6 @@
   }
 }
 
-<<<<<<< HEAD
-=======
 class TreeItemObserver implements vscodeTypes.Disposable{
   private _vscode: vscodeTypes.VSCode;
   private _treeItemSelected: vscodeTypes.EventEmitter<vscodeTypes.TreeItem | null>;
@@ -896,5 +891,4 @@
   }
 }
 
-const traceUrlSymbol = Symbol('traceUrl');
->>>>>>> c9e3fd63
+const traceUrlSymbol = Symbol('traceUrl');
--- conflicted
+++ resolved
@@ -28,11 +28,7 @@
 import * as vscodeTypes from './vscodeTypes';
 import { WorkspaceChange, WorkspaceObserver } from './workspaceObserver';
 import { registerTerminalLinkProvider } from './terminalLinkProvider';
-<<<<<<< HEAD
-import { PlaywrightTestRunOptions, RunHooks, TestConfig } from './playwrightTestTypes';
-=======
-import { ErrorContext, RunHooks, TestConfig } from './playwrightTestTypes';
->>>>>>> 136799ed
+import { PlaywrightTestRunOptions, RunHooks, TestConfig, ErrorContext } from './playwrightTestTypes';
 import { ansi2html } from './ansi2html';
 import { LocatorsView } from './locatorsView';
 

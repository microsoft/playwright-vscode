/**
 * Copyright (c) Microsoft Corporation.
 *
 * Licensed under the Apache License, Version 2.0 (the "License");
 * you may not use this file except in compliance with the License.
 * You may obtain a copy of the License at
 *
 * http://www.apache.org/licenses/LICENSE-2.0
 *
 * Unless required by applicable law or agreed to in writing, software
 * distributed under the License is distributed on an "AS IS" BASIS,
 * WITHOUT WARRANTIES OR CONDITIONS OF ANY KIND, either express or implied.
 * See the License for the specific language governing permissions and
 * limitations under the License.
 */

import path from 'path';
import StackUtils from 'stack-utils';
import { DebugHighlight } from './debugHighlight';
import { installBrowsers, installPlaywright } from './installer';
import { MultiMap } from './multimap';
import { Entry } from './oopReporter';
import { PlaywrightTest, TestListener } from './playwrightTest';
import type { Location, TestError } from './reporter';
import { ReusedBrowser } from './reusedBrowser';
import { SettingsModel } from './settingsModel';
import { SettingsView } from './settingsView';
import { TestModel, TestProject } from './testModel';
import { TestTree } from './testTree';
import { ansiToHtml } from './utils';
import * as vscodeTypes from './vscodeTypes';
import { WorkspaceChange, WorkspaceObserver } from './workspaceObserver';

const stackUtils = new StackUtils({
  cwd: '/ensure_absolute_paths'
});

type StepInfo = {
  location: vscodeTypes.Location;
  activeCount: number;
  duration: number;
};

type TestRunInfo = {
  selectedProjects: TestProject[];
  isDebug: boolean;
  request: vscodeTypes.TestRunRequest;
};

export async function activate(context: vscodeTypes.ExtensionContext) {
  // Do not await, quickly run the extension, schedule work.
  new Extension(require('vscode')).activate(context);
}

export class Extension {
  private _vscode: vscodeTypes.VSCode;
  private _disposables: vscodeTypes.Disposable[] = [];

  // Global test item map.
  private _testTree: TestTree;

  // Each run profile is a config + project pair.
  private _runProfiles = new Map<string, vscodeTypes.TestRunProfile>();

  private _testController: vscodeTypes.TestController;
  private _workspaceObserver: WorkspaceObserver;
  private _testItemUnderDebug: vscodeTypes.TestItem | undefined;

  private _activeSteps = new Map<string, StepInfo>();
  private _completedSteps = new Map<string, StepInfo>();
  private _testRun: vscodeTypes.TestRun | undefined;
  private _models: TestModel[] = [];
  private _activeStepDecorationType: vscodeTypes.TextEditorDecorationType;
  private _completedStepDecorationType: vscodeTypes.TextEditorDecorationType;
  private _playwrightTest: PlaywrightTest;
  private _projectsScheduledToRun: TestProject[] | undefined;
  private _debugHighlight: DebugHighlight;
  private _isUnderTest: boolean;
  private _reusedBrowser: ReusedBrowser;
  private _settingsModel: SettingsModel;
  private _settingsView!: SettingsView;
  private _filesPendingListTests: {
    files: Set<string>,
    timer: NodeJS.Timeout,
    promise: Promise<void>,
    finishedCallback: () => void
  } | undefined;
  private _diagnostics: vscodeTypes.DiagnosticCollection;

  constructor(vscode: vscodeTypes.VSCode) {
    this._vscode = vscode;
    this._isUnderTest = !!(this._vscode as any).isUnderTest;
    this._activeStepDecorationType = this._vscode.window.createTextEditorDecorationType({
      isWholeLine: true,
      backgroundColor: { id: 'editor.wordHighlightStrongBackground' },
      borderColor: { id: 'editor.wordHighlightStrongBorder' },
      after: {
        color: { id: 'editorCodeLens.foreground' },
        contentText: ' \u2014 ⌛waiting\u2026',
      },
    });

    this._completedStepDecorationType = this._vscode.window.createTextEditorDecorationType({
      isWholeLine: true,
      after: {
        color: { id: 'editorCodeLens.foreground' },
      },
    });

    this._settingsModel = new SettingsModel(vscode);
    this._reusedBrowser = new ReusedBrowser(this._vscode, this._settingsModel, this._envProvider.bind(this));
    this._playwrightTest = new PlaywrightTest(this._vscode, this._reusedBrowser, this._isUnderTest, this._envProvider.bind(this));
    this._testController = vscode.tests.createTestController('pw.extension.testController', 'Playwright');
    this._testController.resolveHandler = item => this._resolveChildren(item);
    this._testController.refreshHandler = () => this._rebuildModel(true).then(() => {});
    this._testTree = new TestTree(vscode, this._testController);
    this._debugHighlight = new DebugHighlight(vscode, this._reusedBrowser);
    this._debugHighlight.onErrorInDebugger(e => this._errorInDebugger(e.error, e.location));
    this._workspaceObserver = new WorkspaceObserver(this._vscode, changes => this._workspaceChanged(changes));
    this._diagnostics = this._vscode.languages.createDiagnosticCollection('pw.diagnostics');
  }

  reusedBrowserForTest(): ReusedBrowser {
    return this._reusedBrowser;
  }

  dispose() {
    clearTimeout(this._filesPendingListTests?.timer);
    this._filesPendingListTests?.finishedCallback();
    delete this._filesPendingListTests;
    for (const d of this._disposables)
      d?.dispose?.();
  }

  async activate(context: vscodeTypes.ExtensionContext) {
    const vscode = this._vscode;
    this._settingsView = new SettingsView(vscode, this._settingsModel, this._reusedBrowser, context.extensionUri);
    this._disposables = [
      this._debugHighlight,
      this._settingsModel,
      vscode.workspace.onDidChangeWorkspaceFolders(_ => {
        this._rebuildModel(false);
      }),
      vscode.window.onDidChangeVisibleTextEditors(() => {
        this._updateVisibleEditorItems();
      }),
      vscode.commands.registerCommand('pw.extension.install', async () => {
        await installPlaywright(this._vscode);
      }),
      vscode.commands.registerCommand('pw.extension.installBrowsers', async () => {
        if (!this._models.length) {
          vscode.window.showWarningMessage('No Playwright tests found.');
          return;
        }
        // Install each version only once.
        const versions = new Map<number, TestModel>();
        for (const model of this._models)
          versions.set(model.config.version, model);
        for (const model of versions.values())
          await installBrowsers(this._vscode, model);
      }),
      // NOTICE: Modifications Copyright 2022.12.05 @csbun
      vscode.commands.registerCommand('pw.extension.command.inspectAssert', async () => {
        if (!this._models.length) {
          vscode.window.showWarningMessage('No Playwright tests found.');
          return;
        }
        await this._reusedBrowser.inspectAssert(this._models);
      }),
<<<<<<< HEAD
      // NOTICE: Modifications Copyright 2022.12.05 @Simmon12
      vscode.commands.registerCommand('pw.extension.command.waiting', async () => {
        if (!this._models.length) {
          vscode.window.showWarningMessage('No Playwright tests found.');
          return;
        }
        await this._reusedBrowser.waitSomeTime(this._models);
      }),
=======
>>>>>>> 6967790c
      // NOTICE: End of Modifications
      vscode.commands.registerCommand('pw.extension.command.inspect', async () => {
        if (!this._models.length) {
          vscode.window.showWarningMessage('No Playwright tests found.');
          return;
        }
        await this._reusedBrowser.inspect(this._models);
      }),
      vscode.commands.registerCommand('pw.extension.command.closeBrowsers', () => {
        this._reusedBrowser.closeAllBrowsers();
      }),
      vscode.commands.registerCommand('pw.extension.command.recordNew', async () => {
        if (!this._models.length) {
          vscode.window.showWarningMessage('No Playwright tests found.');
          return;
        }
        await this._reusedBrowser.record(this._models, true);
      }),
      vscode.commands.registerCommand('pw.extension.command.recordAtCursor', async () => {
        if (!this._models.length) {
          vscode.window.showWarningMessage('No Playwright tests found.');
          return;
        }
        await this._reusedBrowser.record(this._models, false);
      }),
      vscode.workspace.onDidChangeTextDocument(() => {
        if (this._completedSteps.size) {
          this._completedSteps.clear();
          this._executionLinesChanged();
        }
      }),
      this._settingsView,
      this._testController,
      this._workspaceObserver,
      this._reusedBrowser,
      this._diagnostics,
    ];
    await this._rebuildModel(false);

    const fileSystemWatcher = this._vscode.workspace.createFileSystemWatcher('**/*playwright*.config.{ts,js,mjs}');
    this._disposables.push(fileSystemWatcher);
    const rebuildModelForConfig = (uri: vscodeTypes.Uri) => {
      // TODO: parse .gitignore
      if (uri.fsPath.includes('node_modules'))
        return;
      if (!this._isUnderTest && uri.fsPath.includes('test-results'))
        return;
      this._rebuildModel(false);
    };
    fileSystemWatcher.onDidChange(rebuildModelForConfig);
    fileSystemWatcher.onDidCreate(rebuildModelForConfig);
    fileSystemWatcher.onDidDelete(rebuildModelForConfig);
    context.subscriptions.push(this);
  }

  private async _rebuildModel(showWarnings: boolean): Promise<vscodeTypes.Uri[]> {
    this._testTree.startedLoading();
    this._workspaceObserver.reset();
    this._models = [];

    const configFiles = await this._vscode.workspace.findFiles('**/*playwright*.config.{ts,js,mjs}', '**/node_modules/**');

    // Reuse already created run profiles in order to retain their 'selected' status.
    const usedProfiles = new Set<vscodeTypes.TestRunProfile>();

    for (const configFileUri of configFiles) {
      const configFilePath = configFileUri.fsPath;
      // TODO: parse .gitignore
      if (!this._isUnderTest && configFilePath.includes('test-results'))
        continue;
      // Dogfood support
      const workspaceFolder = this._vscode.workspace.getWorkspaceFolder(configFileUri)!;
      const workspaceFolderPath = workspaceFolder.uri.fsPath;
      if (configFilePath.includes('test-results') && !workspaceFolderPath.includes('test-results'))
        continue;
      const playwrightInfo = await this._playwrightTest.getPlaywrightInfo(workspaceFolderPath, configFilePath);
      if (!playwrightInfo) {
        if (showWarnings)
          this._vscode.window.showWarningMessage('Please install Playwright Test via running `npm i --save-dev @playwright/test`');
        continue;
      }

      if (playwrightInfo.version < 1.28) {
        if (showWarnings)
          this._vscode.window.showWarningMessage('Playwright Test v1.28 or newer is required');
        continue;
      }

      const model = new TestModel(this._vscode, this._playwrightTest, workspaceFolderPath, configFileUri.fsPath, playwrightInfo, this._envProvider.bind(this));
      this._models.push(model);
      this._testTree.addModel(model);
      await model.listFiles();

      for (const project of model.projects.values()) {
        await this._createRunProfile(project, usedProfiles);
        this._workspaceObserver.addWatchFolder(project.testDir);
      }
    }

    // Clean up unused run profiles.
    for (const [key, profile] of this._runProfiles) {
      if (!usedProfiles.has(profile)) {
        this._runProfiles.delete(key);
        profile.dispose();
      }
    }

    this._settingsView.updateActions();

    this._testTree.finishedLoading();
    await this._updateVisibleEditorItems();

    return configFiles;
  }

  private _envProvider(): NodeJS.ProcessEnv {
    return {
      ...this._vscode.workspace.getConfiguration('playwright').get('env', {}),
    };
  }

  private async _createRunProfile(project: TestProject, usedProfiles: Set<vscodeTypes.TestRunProfile>) {
    const configFile = project.model.config.configFile;
    const configName = path.basename(configFile);
    const folderName = path.basename(path.dirname(configFile));
    const projectPrefix = project.name ? `${project.name} — ` : '';
    const keyPrefix = configFile + ':' + project.name;
    let runProfile = this._runProfiles.get(keyPrefix + ':run');
    const projectTag = this._testTree.projectTag(project);
    if (!runProfile) {
      runProfile = this._testController.createRunProfile(`${projectPrefix}${folderName}${path.sep}${configName}`, this._vscode.TestRunProfileKind.Run, this._scheduleTestRunRequest.bind(this, configFile, project.name, false), true, projectTag);
      this._runProfiles.set(keyPrefix + ':run', runProfile);
    }
    let debugProfile = this._runProfiles.get(keyPrefix + ':debug');
    if (!debugProfile) {
      debugProfile = this._testController.createRunProfile(`${projectPrefix}${folderName}${path.sep}${configName}`, this._vscode.TestRunProfileKind.Debug, this._scheduleTestRunRequest.bind(this, configFile, project.name, true), true, projectTag);
      this._runProfiles.set(keyPrefix + ':debug', debugProfile);
    }
    usedProfiles.add(runProfile);
    usedProfiles.add(debugProfile);
  }

  private _scheduleTestRunRequest(configFile: string, projectName: string, isDebug: boolean, request: vscodeTypes.TestRunRequest) {
    // Never run tests concurrently.
    if (this._testRun)
      return;

    // We can't dispose projects (and bind them to TestProject instances) because otherwise VS Code would forget its selection state.
    // So bind run profiles to config file + project name pair, dynamically resolve the project.
    const model = this._models.find(m => m.config.configFile === configFile);
    if (!model)
      return;
    const project = model.projects.get(projectName);
    if (!project)
      return;

    // VSCode will issue several test run requests (one per enabled run profile). Sometimes
    // these profiles belong to the same config and we only want to run tests once per config.
    // So we collect all requests and sort them out in the microtask.
    if (!this._projectsScheduledToRun) {
      this._projectsScheduledToRun = [];
      this._projectsScheduledToRun.push(project);
      // Make sure to run tests outside of this function's control flow
      // so that we can create a new TestRunRequest and see its output.
      // TODO: remove once this is fixed in VSCode (1.78?) and we
      // can see test output without this hack.
      setTimeout(async () => {
        const selectedProjects = this._projectsScheduledToRun;
        this._projectsScheduledToRun = undefined;
        if (selectedProjects)
          await this._runMatchingTests({ selectedProjects, isDebug, request });
      }, 520);
    } else {
      // Subsequent requests will return right away.
      this._projectsScheduledToRun.push(project);
    }
  }

  private async _runMatchingTests(testRunInfo: TestRunInfo) {
    const { selectedProjects, isDebug, request } = testRunInfo;

    this._completedSteps.clear();
    this._executionLinesChanged();

    // Create a test run that potentially includes all the test items.
    // This allows running setup tests that are outside of the scope of the
    // selected test items.
    const rootItems: vscodeTypes.TestItem[] = [];
    this._testController.items.forEach(item => rootItems.push(item));
    const requestWithDeps = new this._vscode.TestRunRequest(rootItems, [], request.profile);

    // Global errors are attributed to the first test item in the request.
    // If the request is global, find the first root test item (folder, file) that has
    // children. It will be reveal with an error.
    let testItemForGlobalErrors = request.include?.[0];
    if (!testItemForGlobalErrors) {
      for (const rootItem of rootItems) {
        if (!rootItem.children.size)
          continue;
        rootItem.children.forEach(c => {
          if (!testItemForGlobalErrors)
            testItemForGlobalErrors = c;
        });
        if (testItemForGlobalErrors)
          break;
      }
    }
    this._testRun = this._testController.createTestRun(requestWithDeps);

    // Provisionally mark tests (not files and not suits) as enqueued to provide immediate feedback.
    for (const item of request.include || []) {
      for (const test of this._testTree.collectTestsInside(item))
        this._testRun.enqueued(test);
    }

    // Run tests with different configs sequentially, group by config.
    const projectsToRunByModel = new Map<TestModel, TestProject[]>();
    for (const project of selectedProjects) {
      const projects = projectsToRunByModel.get(project.model) || [];
      projects.push(project);
      projectsToRunByModel.set(project.model, projects);
    }

    let ranSomeTests = false;
    try {
      for (const [model, projectsToRun] of projectsToRunByModel) {
        const { projects, locations, parametrizedTestTitle } = this._narrowDownProjectsAndLocations(projectsToRun, request.include);
        // Run if:
        //   !locations => run all tests
        //   locations.length => has matching items in project.
        if (locations && !locations.length)
          continue;
        ranSomeTests = true;
        await this._runTest(this._testRun, testItemForGlobalErrors, new Set(), model, isDebug, projects, locations, parametrizedTestTitle);
      }
    } finally {
      this._activeSteps.clear();
      this._executionLinesChanged();
      this._testRun.end();
      this._testRun = undefined;
    }

    if (!ranSomeTests) {
      this._vscode.window.showWarningMessage(`Selected test is outside of the Default Profile (config).
Please make sure you select relevant Playwright projects in the "Select Configuration\u2026" drop down
located next to Run / Debug Tests toolbar buttons.`);
    }
  }

  private _narrowDownProjectsAndLocations(projects: TestProject[], items: readonly vscodeTypes.TestItem[] | undefined): { projects: TestProject[], locations: string[] | null, parametrizedTestTitle: string | undefined } {
    if (!items)
      return { projects, locations: null, parametrizedTestTitle: undefined };

    let parametrizedTestTitle: string | undefined;
    // When we are given one item, check if it is parametrized (more than 1 item on that line).
    // If it is parametrized, use label when running test.
    if (items.length === 1) {
      const test = items[0];
      if (test.uri && test.range) {
        let testsAtLocation = 0;
        test.parent?.children.forEach(t => {
          if (t.uri?.fsPath === test.uri?.fsPath && t.range?.start.line === test.range?.start.line)
            ++testsAtLocation;
        });
        if (testsAtLocation > 1)
          parametrizedTestTitle = test.label;
      }
    }

    // Only pick projects that have tests matching test run request.
    const locations = new Set<string>();
    const projectsWithFiles: TestProject[] = [];
    for (const item of items) {
      const itemFsPath = item.uri!.fsPath;
      const projectsWithFile = projects.filter(project => {
        for (const file of project.files.keys()) {
          if (file.startsWith(itemFsPath))
            return true;
        }
        return false;
      });
      if (!projectsWithFile.length)
        continue;
      const line = item.range ? ':' + (item.range.start.line + 1) : '';
      locations.add(item.uri!.fsPath + line);
      projectsWithFiles.push(...projectsWithFile);
    }
    return { projects: projectsWithFiles, locations: [...locations], parametrizedTestTitle };
  }

  private async _resolveChildren(fileItem: vscodeTypes.TestItem | undefined): Promise<void> {
    if (!fileItem)
      return;
    await this._listTestsInAllModels([fileItem!.uri!.fsPath]);
  }

  private async _workspaceChanged(change: WorkspaceChange) {
    for (const model of this._models)
      await model.workspaceChanged(change);
    // Workspace change can be deferred, make sure editors are
    // decorated.
    this._updateVisibleEditorItems();
  }

  private async _runTest(
    testRun: vscodeTypes.TestRun,
    testItemForGlobalErrors: vscodeTypes.TestItem | undefined,
    testFailures: Set<vscodeTypes.TestItem>,
    model: TestModel,
    isDebug: boolean,
    projects: TestProject[],
    locations: string[] | null,
    parametrizedTestTitle: string | undefined) {
    const testListener: TestListener = {
      onBegin: ({ projects }) => {
        model.updateFromRunningProjects(projects);
        const visit = (entry: Entry) => {
          if (entry.type === 'test') {
            const testItem = this._testTree.testItemForLocation(entry.location, entry.titlePath);
            if (testItem)
              testRun.enqueued(testItem);
          }
          (entry.children || []).forEach(visit);
        };
        projects.forEach(visit);
      },

      onTestBegin: params => {
        const testItem = this._testTree.testItemForLocation(params.location, params.titlePath);
        if (testItem)
          testRun.started(testItem);
        if (isDebug) {
          // Debugging is always single-workers.
          this._testItemUnderDebug = testItem;
        }
      },

      onTestEnd: params => {
        this._testItemUnderDebug = undefined;
        this._activeSteps.clear();
        this._executionLinesChanged();

        const testItem = this._testTree.testItemForLocation(params.location, params.titlePath);
        if (!testItem)
          return;
        if (params.status === params.expectedStatus) {
          if (!testFailures.has(testItem)) {
            if (params.status === 'skipped')
              testRun.skipped(testItem);
            else
              testRun.passed(testItem, params.duration);
          }
          return;
        }
        testFailures.add(testItem);
        testRun.failed(testItem, params.errors.map(error => this._testMessageForTestError(error, testItem)), params.duration);
      },

      onStepBegin: params => {
        const stepId = params.location.file + ':' + params.location.line;
        let step = this._activeSteps.get(stepId);
        if (!step) {
          step = {
            location: new this._vscode.Location(
                this._vscode.Uri.file(params.location.file),
                new this._vscode.Position(params.location.line - 1, params.location.column - 1)),
            activeCount: 0,
            duration: 0,
          };
          this._activeSteps.set(stepId, step);
        }
        ++step.activeCount;
        this._executionLinesChanged();
      },

      onStepEnd: params => {
        const stepId = params.location.file + ':' + params.location.line;
        const step = this._activeSteps.get(stepId)!;
        if (!step)
          return;
        --step.activeCount;
        step.duration = params.duration;
        this._completedSteps.set(stepId, step);
        if (step.activeCount === 0)
          this._activeSteps.delete(stepId);
        this._executionLinesChanged();
      },

      onStdOut: data => {
        testRun.appendOutput(data.toString().replace(/\n/g, '\r\n'));
      },

      onStdErr: data => {
        testRun.appendOutput(data.toString().replace(/\n/g, '\r\n'));
      },

      onError: data => {
        // Global errors don't have associated tests, so we'll be allocating them
        // to the first item / current.
        if (testItemForGlobalErrors) {
          // Force UI to reveal the item if that is a file that has never been started.
          testRun.started(testItemForGlobalErrors);
          testRun.failed(testItemForGlobalErrors, this._testMessageForTestError(data.error), 0);
        }
      }
    };

    if (isDebug)
      await model.debugTests(projects, locations, testListener, parametrizedTestTitle, testRun.token);
    else
      await model.runTests(projects, locations, testListener, parametrizedTestTitle, testRun.token);
  }

  private async _updateVisibleEditorItems() {
    const files = this._vscode.window.visibleTextEditors.map(e => e.document.uri.fsPath);
    await this._listTestsInAllModels(files);
  }

  private _listTestsInAllModels(files: string[]): Promise<void> {
    // Perform coalescing listTests calls to avoid multiple
    // 'list tests' processes running at the same time.
    if (!files.length)
      return Promise.resolve();

    if (!this._filesPendingListTests) {
      let finishedCallback!: () => void;
      const promise = new Promise<void>(f => finishedCallback = f);
      const files = new Set<string>();

      const timer = setTimeout(async () => {
        delete this._filesPendingListTests;
        const allErrors = new Set<string>();
        const errorsByFile = new MultiMap<string, TestError>();
        for (const model of this._models.slice()) {
          const errors = await model.listTests([...files]).catch(e => console.log(e)) || [];
          for (const error of errors) {
            if (!error.location || !error.message)
              continue;
            const key = error.location.file + ':' + error.location.line + ':' + error.message;
            if (allErrors.has(key))
              continue;
            allErrors.add(key);
            errorsByFile.set(error.location?.file, error);
          }
        }
        this._updateDiagnostics(errorsByFile);
        finishedCallback();
      }, 0);

      this._filesPendingListTests = {
        files,
        finishedCallback,
        promise,
        timer,
      };
    }

    for (const file of files)
      this._filesPendingListTests.files.add(file);

    return this._filesPendingListTests.promise;
  }

  private _updateDiagnostics(errorsByFile: MultiMap<string, TestError>) {
    this._diagnostics.clear();
    for (const [file, errors] of errorsByFile) {
      const diagnostics: vscodeTypes.Diagnostic[] = [];
      for (const error of errors) {
        diagnostics.push({
          severity: this._vscode.DiagnosticSeverity.Error,
          source: 'playwright',
          range: new this._vscode.Range(error.location!.line - 1, error.location!.column - 1, error.location!.line, 0),
          message: error.message!,
        });
      }
      this._diagnostics.set(this._vscode.Uri.file(file), diagnostics);
    }
  }

  private _errorInDebugger(errorStack: string, location: Location) {
    if (!this._testRun || !this._testItemUnderDebug)
      return;
    const testMessage = this._testMessageFromText(errorStack);
    const position = new this._vscode.Position(location.line - 1, location.column - 1);
    testMessage.location = new this._vscode.Location(this._vscode.Uri.file(location.file), position);
    this._testRun.failed(this._testItemUnderDebug, testMessage);
    this._testItemUnderDebug = undefined;
  }

  private _executionLinesChanged() {
    const active = [...this._activeSteps.values()];
    const completed = [...this._completedSteps.values()];

    for (const editor of this._vscode.window.visibleTextEditors) {
      const activeDecorations: vscodeTypes.DecorationOptions[] = [];
      for (const { location } of active) {
        if (location.uri.fsPath === editor.document.uri.fsPath)
          activeDecorations.push({ range: location.range });
      }

      const completedDecorations: vscodeTypes.DecorationOptions[] = [];
      for (const { location, duration } of completed) {
        if (location.uri.fsPath === editor.document.uri.fsPath) {
          completedDecorations.push({
            range: location.range,
            renderOptions: {
              after: {
                contentText: ` \u2014 ${duration}ms`
              }
            }
          });
        }
      }

      editor.setDecorations(this._activeStepDecorationType, activeDecorations);
      editor.setDecorations(this._completedStepDecorationType, completedDecorations);
    }

  }

  private _testMessageFromText(text: string): vscodeTypes.TestMessage {
    let isLog = false;
    const md: string[] = [];
    const logMd: string[] = [];
    for (let line of text.split('\n')) {
      if (line.startsWith('    at ')) {
        // Render relative stack.
        for (const workspaceFolder of this._vscode.workspace.workspaceFolders || []) {
          const prefix = '    at ' + workspaceFolder.uri.fsPath;
          if (line.startsWith(prefix)) {
            line = '    at ' + line.substring(prefix.length + 1);
            break;
          }
        }
      }
      if (line.includes('=====') && line.includes('log')) {
        isLog = true;
        logMd.push('\n\n**Execution log**');
        continue;
      }
      if (line.includes('=====')) {
        isLog = false;
        continue;
      }
      if (isLog) {
        const [, indent, body] = line.match(/(\s*)(.*)/)!;
        logMd.push(indent + ' - ' + ansiToHtml(body));
      } else {
        md.push(line);
      }
    }
    const markdownString = new this._vscode.MarkdownString();
    markdownString.isTrusted = true;
    markdownString.supportHtml = true;
    markdownString.appendMarkdown(ansiToHtml(md.join('\n')));
    if (logMd.length)
      markdownString.appendMarkdown(logMd.join('\n'));
    return new this._vscode.TestMessage(markdownString);
  }

  private _testMessageForTestError(error: TestError, testItem?: vscodeTypes.TestItem): vscodeTypes.TestMessage {
    let text = error.stack || error.message || error.value!;
    if (text.includes('Looks like Playwright Test or Playwright'))
      text = `Browser was not installed. Invoke 'Install Playwright Browsers' action to install missing browsers.`;
    const testMessage = this._testMessageFromText(text);
    const location = error.location || parseLocationFromStack(error.stack, testItem);
    if (location) {
      const position = new this._vscode.Position(location.line - 1, location.column - 1);
      testMessage.location = new this._vscode.Location(this._vscode.Uri.file(location.file), position);
    }
    return testMessage;
  }

  playwrightTestLog(): string[] {
    return this._playwrightTest.testLog();
  }

  browserServerWSForTest() {
    return this._reusedBrowser.browserServerWSForTest();
  }
}

function parseLocationFromStack(stack: string | undefined, testItem?: vscodeTypes.TestItem): Location | undefined {
  const lines = stack?.split('\n') || [];
  for (const line of lines) {
    const frame = stackUtils.parseLine(line);
    if (!frame || !frame.file || !frame.line || !frame.column)
      continue;
    frame.file = frame.file.replace(/\//g, path.sep);
    if (!testItem || testItem.uri!.fsPath === frame.file) {
      return {
        file: frame.file,
        line: frame.line,
        column: frame.column,
      };
    }
  }
}<|MERGE_RESOLUTION|>--- conflicted
+++ resolved
@@ -167,7 +167,6 @@
         }
         await this._reusedBrowser.inspectAssert(this._models);
       }),
-<<<<<<< HEAD
       // NOTICE: Modifications Copyright 2022.12.05 @Simmon12
       vscode.commands.registerCommand('pw.extension.command.waiting', async () => {
         if (!this._models.length) {
@@ -176,8 +175,6 @@
         }
         await this._reusedBrowser.waitSomeTime(this._models);
       }),
-=======
->>>>>>> 6967790c
       // NOTICE: End of Modifications
       vscode.commands.registerCommand('pw.extension.command.inspect', async () => {
         if (!this._models.length) {

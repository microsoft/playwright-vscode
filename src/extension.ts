--- conflicted
+++ resolved
@@ -22,13 +22,8 @@
 import { ReusedBrowser } from './reusedBrowser';
 import { SettingsModel } from './settingsModel';
 import { SettingsView } from './settingsView';
-<<<<<<< HEAD
 import { TestModel, TestModelCollection, TestProject } from './testModel';
-import { disabledProjectName as disabledProject, TestTree } from './testTree';
-=======
-import { TestModel, TestModelCollection } from './testModel';
 import { configError, disabledProjectName as disabledProject, TestTree } from './testTree';
->>>>>>> 1c9c3f27
 import { NodeJSNotFoundError, getPlaywrightInfo, stripAnsi, stripBabelFrame, uriToPath } from './utils';
 import * as vscodeTypes from './vscodeTypes';
 import { WorkspaceChange, WorkspaceObserver } from './workspaceObserver';

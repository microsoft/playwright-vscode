/**
 * Copyright (c) Microsoft Corporation.
 *
 * Licensed under the Apache License, Version 2.0 (the "License");
 * you may not use this file except in compliance with the License.
 * You may obtain a copy of the License at
 *
 * http://www.apache.org/licenses/LICENSE-2.0
 *
 * Unless required by applicable law or agreed to in writing, software
 * distributed under the License is distributed on an "AS IS" BASIS,
 * WITHOUT WARRANTIES OR CONDITIONS OF ANY KIND, either express or implied.
 * See the License for the specific language governing permissions and
 * limitations under the License.
 */

import { DisposableBase } from './disposableBase';
import type { ReusedBrowser } from './reusedBrowser';
import type { SettingsModel } from './settingsModel';
import type { TestModelCollection } from './testModel';
import { getNonce } from './utils';
import * as vscodeTypes from './vscodeTypes';
import path from 'path';

type ConfigEntry = {
  label: string;
  configFile: string;
  selected: boolean;
  enabled: boolean;
  projects: ProjectEntry[];
};

type ProjectEntry = {
  name: string;
  enabled: boolean;
};

export class SettingsView extends DisposableBase implements vscodeTypes.WebviewViewProvider {
  private _view: vscodeTypes.WebviewView | undefined;
  private _vscode: vscodeTypes.VSCode;
  private _extensionUri: vscodeTypes.Uri;
  private _settingsModel: SettingsModel;
  private _reusedBrowser: ReusedBrowser;
  private _models: TestModelCollection;

  constructor(vscode: vscodeTypes.VSCode, settingsModel: SettingsModel, models: TestModelCollection, reusedBrowser: ReusedBrowser, extensionUri: vscodeTypes.Uri) {
    super();
    this._vscode = vscode;
    this._settingsModel = settingsModel;
    this._models = models;
    this._reusedBrowser = reusedBrowser;
    this._extensionUri = extensionUri;
    this._disposables = [
      reusedBrowser.onRunningTestsChanged(() => this._updateActions()),
      reusedBrowser.onPageCountChanged(() => this._updateActions()),
      vscode.window.registerWebviewViewProvider('pw.extension.settingsView', this),
    ];
    this._models.onUpdated(() => {
      this._updateModels();
      this._updateActions();
    });
  }

  public resolveWebviewView(webviewView: vscodeTypes.WebviewView, context: vscodeTypes.WebviewViewResolveContext, token: vscodeTypes.CancellationToken) {
    this._view = webviewView;

    webviewView.webview.options = {
      enableScripts: true,
      localResourceRoots: [this._extensionUri]
    };

    webviewView.webview.html = htmlForWebview(this._vscode, this._extensionUri, webviewView.webview);
    this._disposables.push(webviewView.webview.onDidReceiveMessage(data => {
      if (data.method === 'execute') {
        this._vscode.commands.executeCommand(data.params.command);
      } else if (data.method === 'toggle') {
        this._vscode.commands.executeCommand(`pw.extension.toggle.${data.params.setting}`);
      } else if (data.method === 'set') {
        this._settingsModel.setting(data.params.setting)!.set(data.params.value);
      } else if (data.method === 'setProjectEnabled') {
        const { configFile, projectName, enabled } = data.params;
        this._models.setProjectEnabled(configFile, projectName, enabled);
      } else if (data.method === 'setAllProjectsEnabled') {
        const { configFile, enabled } = data.params;
        this._models.setAllProjectsEnabled(configFile, enabled);
      } else if (data.method === 'selectModel') {
        this._models.selectModel(data.params.configFile);
      }
    }));

    this._disposables.push(this._settingsModel.onChange(() => {
      this._updateSettings();
      this._updateActions();
    }));

    this._disposables.push(webviewView.onDidChangeVisibility(() => {
      if (!webviewView.visible)
        return;
      this._updateSettings();
      this._updateModels();
      this._updateActions();
    }));
    this._updateSettings();
    this._updateModels();
    this._updateActions();
  }

  updateActions() {
    if (this._view)
      this._updateActions();
  }

  private _updateSettings() {
    this._view!.webview.postMessage({ method: 'settings', params: { settings: this._settingsModel.json() } });
  }

  private _updateActions() {
    const actions = [
      pickElementAction(this._vscode),
      recordNewAction(this._vscode, this._reusedBrowser),
      recordAtCursorAction(this._vscode, this._reusedBrowser),
      revealTestOutputAction(this._vscode),
      closeBrowsersAction(this._vscode, this._reusedBrowser),
      {
        ...runGlobalSetupAction(this._vscode, this._settingsModel, this._models),
        location: 'rareActions',
      },
      {
        ...runGlobalTeardownAction(this._vscode, this._settingsModel, this._models),
        location: 'rareActions',
      },
      {
        ...clearCacheAction(this._vscode, this._models),
        location: 'rareActions',
      },
      {
        ...toggleModelsAction(this._vscode),
        location: 'configToolbar',
      },
    ];
    if (this._view)
      this._view.webview.postMessage({ method: 'actions', params: { actions } });
  }

  private _updateModels() {
    if (!this._view)
      return;
    const configs: ConfigEntry[] = [];
    const workspaceFolders = new Set<string>();
    this._models.enabledModels().forEach(model => workspaceFolders.add(model.config.workspaceFolder));

    for (const model of this._models.enabledModels()) {
      const prefix = workspaceFolders.size > 1 ? path.basename(model.config.workspaceFolder) + path.sep : '';
      configs.push({
        label: prefix + path.relative(model.config.workspaceFolder, model.config.configFile),
        configFile: model.config.configFile,
        selected: model === this._models.selectedModel(),
        enabled: model.isEnabled,
        projects: model.projects().map(p => ({ name: p.name, enabled: p.isEnabled })),
      });
    }

    this._view.webview.postMessage({ method: 'models', params: { configs, showModelSelector: this._models.models().length > 1 } });
  }

  toggleModels() {
    const options: vscodeTypes.QuickPickItem[] = [];
    const itemMap = new Map<string, vscodeTypes.QuickPickItem>();
    const workspaceFolders = new Set<string>();
    this._models.models().forEach(model => workspaceFolders.add(model.config.workspaceFolder));

    for (const model of this._models.models()) {
      const prefix = workspaceFolders.size > 1 ? path.basename(model.config.workspaceFolder) + path.sep : '';
      const modelItem: vscodeTypes.QuickPickItem = {
        label: prefix + path.relative(model.config.workspaceFolder, model.config.configFile),
        picked: model.isEnabled,
      };
      itemMap.set(model.config.configFile, modelItem);
      options.push(modelItem);
    }
    options.sort((a, b) => a.label.localeCompare(b.label));
    this._vscode.window.showQuickPick(options, {
      title: this._vscode.l10n.t('Toggle Playwright Configs'),
      canPickMany: true,
    }).then(result => {
      if (!result)
        return;
      for (const model of this._models.models()) {
        const modelItem = itemMap.get(model.config.configFile);
        if (!modelItem)
          continue;
        this._models.setModelEnabled(model.config.configFile, !!result?.includes(modelItem), true);
      }
      this._models.ensureHasEnabledModels();
      this._updateModels();
    });
  }
}

function htmlForWebview(vscode: vscodeTypes.VSCode, extensionUri: vscodeTypes.Uri, webview: vscodeTypes.Webview) {
  const style = webview.asWebviewUri(vscode.Uri.joinPath(extensionUri, 'media', 'common.css'));
  const commonScript = webview.asWebviewUri(vscode.Uri.joinPath(extensionUri, 'media', 'common.js'));
  const script = webview.asWebviewUri(vscode.Uri.joinPath(extensionUri, 'media', 'settingsView.js'));
  const nonce = getNonce();

  return `<!DOCTYPE html>
    <html lang="en">
    <head>
      <meta charset="UTF-8">
      <meta http-equiv="Content-Security-Policy" content="default-src 'none'; style-src ${webview.cspSource}; script-src 'nonce-${nonce}';">
      <meta name="viewport" content="width=device-width, initial-scale=1.0">
      <link href="${style}" rel="stylesheet">
      <script src="${commonScript}" nonce="${nonce}"></script>
      <title>Playwright</title>
    </head>
    <body class="settings-view">
      <div class="section-header">${vscode.l10n.t('TOOLS')}</div>
      <div id="actions" class="vbox"></div>
      <div class="vbox" id="model-selector">
        <div>
          <label title="${vscode.l10n.t('Select Playwright Config')}">
            <select data-testid="models" id="models"></select>
          </label>
          <span id="configToolbar"></span>
        </div>
      </div>
<<<<<<< HEAD
      <div class="section-header">
        ${vscode.l10n.t('PROJECTS')}
        <div class="section-toolbar">
          <a id="selectAll" role="button" title="${vscode.l10n.t('Select All')}">
            <svg width="48" height="48" viewBox="0 0 16 16" xmlns="http://www.w3.org/2000/svg" fill="currentColor"><path d="M9 9H4v1h5V9z"/><path d="M7 12V7H6v5h1z"/><path fill-rule="evenodd" clip-rule="evenodd" d="M5 3l1-1h7l1 1v7l-1 1h-2v2l-1 1H3l-1-1V6l1-1h2V3zm1 2h4l1 1v4h2V3H6v2zm4 1H3v7h7V6z"/></svg>
          </a>
          <a id="unselectAll" role="button" title="${vscode.l10n.t('Unselect All')}" hidden>
            <svg width="48" height="48" viewBox="0 0 16 16" xmlns="http://www.w3.org/2000/svg" fill="currentColor"><path d="M9 9H4v1h5V9z"/><path fill-rule="evenodd" clip-rule="evenodd" d="M5 3l1-1h7l1 1v7l-1 1h-2v2l-1 1H3l-1-1V6l1-1h2V3zm1 2h4l1 1v4h2V3H6v2zm4 1H3v7h7V6z"/></svg>
          </a>
        </div>
      </div>
      <div data-testid="projects" id="projects" class="list"></div>
=======
      <div class="section-header">${vscode.l10n.t('PROJECTS')}</div>
      <div data-testid="projects" id="projects" class="vbox"></div>
>>>>>>> 790adc36
      <div class="section-header">${vscode.l10n.t('SETUP')}</div>
      <div id="rareActions" class="vbox"></div>
      <div class="section-header">${vscode.l10n.t('SETTINGS')}</div>
      <div class="vbox">
        <div class="action">
          <label title="${vscode.l10n.t('When enabled, Playwright will reuse the browser instance between tests. This will disable parallel execution.')}">
            <input type="checkbox" setting="reuseBrowser"></input>
            ${vscode.l10n.t('Show browser')}
          </label>
        </div class="action">
        <div class="action">
          <label>
            <input type="checkbox" setting="showTrace"></input>
            ${vscode.l10n.t('Show trace viewer')}
          </label>
        </div class="action">
        <div class="action">
          <label>
            <input type="checkbox" setting="runGlobalSetupOnEachRun"></input>
            ${vscode.l10n.t('Run global setup on each run')}
          </label>
        </div class="action">
        <div class="hbox">
          <div class="action-indent"></div>
          <div class="action-indent"></div>
          <label id="updateSnapshotLabel">${vscode.l10n.t('Update snapshots')}</label>
        </div>
        <div>
          <div class="action-big-indent"></div>
          <select class="combobox" setting="updateSnapshots" aria-labelledby="updateSnapshotLabel">
            <option value="all">all</option>
            <option value="changed">changed</option>
            <option value="missing">missing</option>
            <option value="none">none</option>
          </select>
          <div class="action-indent"></div>
        </div>
        <div class="hbox">
          <div class="action-indent"></div>
          <div class="action-indent"></div>
          <label id="updateSourceMethod">${vscode.l10n.t('Update method')}</label>
        </div>
        <div>
          <div class="action-big-indent"></div>
          <select class="combobox" setting="updateSourceMethod" aria-labelledby="updateSourceMethod">
            <option value="overwrite">overwrite</option>
            <option value="patch">patch</option>
            <option value="3way">3-way</option>
          </select>
          <div class="action-indent"></div>
        </div>
      </div>
    </body>
<<<<<<< HEAD
    <script nonce="${nonce}">
      const projectsElement = document.getElementById('projects');
      const selectAllButton = document.getElementById('selectAll');
      const unselectAllButton = document.getElementById('unselectAll');

      let selectConfig;
      function updateProjects(projects) {
        projectsElement.textContent = '';
        for (const project of projects) {
          const { name, enabled } = project;
          const div = document.createElement('div');
          const label = document.createElement('label');
          const input = document.createElement('input');
          input.type = 'checkbox';
          input.checked = enabled;
          input.addEventListener('change', event => {
            vscode.postMessage({ method: 'setProjectEnabled', params: { configFile: selectConfig.configFile, projectName: name, enabled: input.checked } });
          });
          label.appendChild(input);
          label.appendChild(document.createTextNode(name || '<untitled>'));
          div.appendChild(label);
          projectsElement.appendChild(div);
        }
        
        const allEnabled = projects.every(p => p.enabled);
        selectAllButton.hidden = allEnabled;
        unselectAllButton.hidden = !allEnabled;
      }
      
      function setAllProjectsEnabled(enabled) {
        vscode.postMessage({ method: 'setAllProjectsEnabled', params: { configFile: selectConfig.configFile, enabled } })
      }

      selectAllButton.addEventListener('click', () => setAllProjectsEnabled(true));
      unselectAllButton.addEventListener('click', () => setAllProjectsEnabled(false));
=======
    <script src="${script}" nonce="${nonce}"></script>
  </html>`;
}
>>>>>>> 790adc36

export const pickElementAction = (vscode: vscodeTypes.VSCode) => {
  return {
    command: 'pw.extension.command.inspect',
    svg: `<svg xmlns="http://www.w3.org/2000/svg" height="48" width="48"><path d="M18 42h-7.5c-3 0-4.5-1.5-4.5-4.5v-27C6 7.5 7.5 6 10.5 6h27C42 6 42 10.404 42 10.5V18h-3V9H9v30h9v3Zm27-15-9 6 9 9-3 3-9-9-6 9-6-24 24 6Z"/></svg>`,
    text: vscode.l10n.t('Pick locator'),
  };
};

export const recordNewAction = (vscode: vscodeTypes.VSCode, reusedBrowser: ReusedBrowser) => {
  return {
    command: 'pw.extension.command.recordNew',
    svg: `<svg xmlns="http://www.w3.org/2000/svg" height="48" width="48"><path d="M22.65 34h3v-8.3H34v-3h-8.35V14h-3v8.7H14v3h8.65ZM24 44q-4.1 0-7.75-1.575-3.65-1.575-6.375-4.3-2.725-2.725-4.3-6.375Q4 28.1 4 23.95q0-4.1 1.575-7.75 1.575-3.65 4.3-6.35 2.725-2.7 6.375-4.275Q19.9 4 24.05 4q4.1 0 7.75 1.575 3.65 1.575 6.35 4.275 2.7 2.7 4.275 6.35Q44 19.85 44 24q0 4.1-1.575 7.75-1.575 3.65-4.275 6.375t-6.35 4.3Q28.15 44 24 44Zm.05-3q7.05 0 12-4.975T41 23.95q0-7.05-4.95-12T24 7q-7.05 0-12.025 4.95Q7 16.9 7 24q0 7.05 4.975 12.025Q16.95 41 24.05 41ZM24 24Z"/></svg>`,
    text: vscode.l10n.t('Record new'),
    disabled: !reusedBrowser.canRecord(),
  };
};

export const recordAtCursorAction = (vscode: vscodeTypes.VSCode, reusedBrowser: ReusedBrowser) => {
  return {
    command: 'pw.extension.command.recordAtCursor',
    svg: `<svg xmlns="http://www.w3.org/2000/svg" height="48" width="48"><path d="M9 39h2.2l22.15-22.15-2.2-2.2L9 36.8Zm30.7-24.3-6.4-6.4 2.1-2.1q.85-.85 2.1-.85t2.1.85l2.2 2.2q.85.85.85 2.1t-.85 2.1Zm-2.1 2.1L12.4 42H6v-6.4l25.2-25.2Zm-5.35-1.05-1.1-1.1 2.2 2.2Z"/></svg>`,
    text: vscode.l10n.t('Record at cursor'),
    disabled: !reusedBrowser.canRecord(),
  };
};

export const revealTestOutputAction = (vscode: vscodeTypes.VSCode) => {
  return {
    command: 'testing.showMostRecentOutput',
    svg: `<svg xmlns="http://www.w3.org/2000/svg" height="48" width="48"><path d="M11.85 25.3H29.9v-3H11.85Zm0-6.45H29.9v-3H11.85ZM7 40q-1.2 0-2.1-.9Q4 38.2 4 37V11q0-1.2.9-2.1Q5.8 8 7 8h34q1.2 0 2.1.9.9.9.9 2.1v26q0 1.2-.9 2.1-.9.9-2.1.9Zm0-3h34V11H7v26Zm0 0V11v26Z"/></svg>`,
    text: vscode.l10n.t('Reveal test output'),
  };
};

export const closeBrowsersAction = (vscode: vscodeTypes.VSCode, reusedBrowser: ReusedBrowser) => {
  return {
    command: 'pw.extension.command.closeBrowsers',
    svg: `<svg xmlns="http://www.w3.org/2000/svg" height="48" width="48"><path xmlns="http://www.w3.org/2000/svg" d="m12.45 37.65-2.1-2.1L21.9 24 10.35 12.45l2.1-2.1L24 21.9l11.55-11.55 2.1 2.1L26.1 24l11.55 11.55-2.1 2.1L24 26.1Z"/></svg>`,
    text: vscode.l10n.t('Close all browsers'),
    disabled: !reusedBrowser.canClose(),
  };
};

export const runGlobalSetupAction = (vscode: vscodeTypes.VSCode, settingsModel: SettingsModel, models: TestModelCollection) => {
  return {
    command: 'pw.extension.command.runGlobalSetup',
    svg: `<div class="action-indent"></div>`,
    text: vscode.l10n.t('Run global setup'),
    disabled: settingsModel.runGlobalSetupOnEachRun.get() || !models.selectedModel() || !models.selectedModel()!.canRunGlobalHooks('setup'),
  };
};

export const runGlobalTeardownAction = (vscode: vscodeTypes.VSCode, settingsModel: SettingsModel, models: TestModelCollection) => {
  return {
    command: 'pw.extension.command.runGlobalTeardown',
    svg: `<div class="action-indent"></div>`,
    text: vscode.l10n.t('Run global teardown'),
    disabled: settingsModel.runGlobalSetupOnEachRun.get() || !models.selectedModel() || !models.selectedModel()!.canRunGlobalHooks('teardown'),
  };
};

export const clearCacheAction = (vscode: vscodeTypes.VSCode, models: TestModelCollection) => {
  return {
    command: 'pw.extension.command.clearCache',
    svg: `<div class="action-indent"></div>`,
    text: vscode.l10n.t('Clear cache'),
    disabled: !models.selectedModel(),
  };
};

export const toggleModelsAction = (vscode: vscodeTypes.VSCode) => {
  return {
    command: 'pw.extension.command.toggleModels',
    svg: `<svg xmlns="http://www.w3.org/2000/svg" height="48" viewBox="0 -960 960 960" width="48"><path d="m388-80-20-126q-19-7-40-19t-37-25l-118 54-93-164 108-79q-2-9-2.5-20.5T185-480q0-9 .5-20.5T188-521L80-600l93-164 118 54q16-13 37-25t40-18l20-127h184l20 126q19 7 40.5 18.5T669-710l118-54 93 164-108 77q2 10 2.5 21.5t.5 21.5q0 10-.5 21t-2.5 21l108 78-93 164-118-54q-16 13-36.5 25.5T592-206L572-80H388Zm48-60h88l14-112q33-8 62.5-25t53.5-41l106 46 40-72-94-69q4-17 6.5-33.5T715-480q0-17-2-33.5t-7-33.5l94-69-40-72-106 46q-23-26-52-43.5T538-708l-14-112h-88l-14 112q-34 7-63.5 24T306-642l-106-46-40 72 94 69q-4 17-6.5 33.5T245-480q0 17 2.5 33.5T254-413l-94 69 40 72 106-46q24 24 53.5 41t62.5 25l14 112Zm44-210q54 0 92-38t38-92q0-54-38-92t-92-38q-54 0-92 38t-38 92q0 54 38 92t92 38Zm0-130Z"/></svg>`,
    title: vscode.l10n.t('Toggle Playwright Configs'),
  };
};<|MERGE_RESOLUTION|>--- conflicted
+++ resolved
@@ -224,7 +224,6 @@
           <span id="configToolbar"></span>
         </div>
       </div>
-<<<<<<< HEAD
       <div class="section-header">
         ${vscode.l10n.t('PROJECTS')}
         <div class="section-toolbar">
@@ -236,11 +235,7 @@
           </a>
         </div>
       </div>
-      <div data-testid="projects" id="projects" class="list"></div>
-=======
-      <div class="section-header">${vscode.l10n.t('PROJECTS')}</div>
       <div data-testid="projects" id="projects" class="vbox"></div>
->>>>>>> 790adc36
       <div class="section-header">${vscode.l10n.t('SETUP')}</div>
       <div id="rareActions" class="vbox"></div>
       <div class="section-header">${vscode.l10n.t('SETTINGS')}</div>
@@ -294,47 +289,9 @@
         </div>
       </div>
     </body>
-<<<<<<< HEAD
-    <script nonce="${nonce}">
-      const projectsElement = document.getElementById('projects');
-      const selectAllButton = document.getElementById('selectAll');
-      const unselectAllButton = document.getElementById('unselectAll');
-
-      let selectConfig;
-      function updateProjects(projects) {
-        projectsElement.textContent = '';
-        for (const project of projects) {
-          const { name, enabled } = project;
-          const div = document.createElement('div');
-          const label = document.createElement('label');
-          const input = document.createElement('input');
-          input.type = 'checkbox';
-          input.checked = enabled;
-          input.addEventListener('change', event => {
-            vscode.postMessage({ method: 'setProjectEnabled', params: { configFile: selectConfig.configFile, projectName: name, enabled: input.checked } });
-          });
-          label.appendChild(input);
-          label.appendChild(document.createTextNode(name || '<untitled>'));
-          div.appendChild(label);
-          projectsElement.appendChild(div);
-        }
-        
-        const allEnabled = projects.every(p => p.enabled);
-        selectAllButton.hidden = allEnabled;
-        unselectAllButton.hidden = !allEnabled;
-      }
-      
-      function setAllProjectsEnabled(enabled) {
-        vscode.postMessage({ method: 'setAllProjectsEnabled', params: { configFile: selectConfig.configFile, enabled } })
-      }
-
-      selectAllButton.addEventListener('click', () => setAllProjectsEnabled(true));
-      unselectAllButton.addEventListener('click', () => setAllProjectsEnabled(false));
-=======
     <script src="${script}" nonce="${nonce}"></script>
   </html>`;
 }
->>>>>>> 790adc36
 
 export const pickElementAction = (vscode: vscodeTypes.VSCode) => {
   return {

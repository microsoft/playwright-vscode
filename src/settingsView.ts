--- conflicted
+++ resolved
@@ -123,24 +123,15 @@
         text: this._vscode.l10n.t('Pick locator'),
       },
       {
-<<<<<<< HEAD
-=======
         command: 'pw.extension.command.recordNew',
         svg: `<svg xmlns="http://www.w3.org/2000/svg" height="48" width="48"><path d="M22.65 34h3v-8.3H34v-3h-8.35V14h-3v8.7H14v3h8.65ZM24 44q-4.1 0-7.75-1.575-3.65-1.575-6.375-4.3-2.725-2.725-4.3-6.375Q4 28.1 4 23.95q0-4.1 1.575-7.75 1.575-3.65 4.3-6.35 2.725-2.7 6.375-4.275Q19.9 4 24.05 4q4.1 0 7.75 1.575 3.65 1.575 6.35 4.275 2.7 2.7 4.275 6.35Q44 19.85 44 24q0 4.1-1.575 7.75-1.575 3.65-4.275 6.375t-6.35 4.3Q28.15 44 24 44Zm.05-3q7.05 0 12-4.975T41 23.95q0-7.05-4.95-12T24 7q-7.05 0-12.025 4.95Q7 16.9 7 24q0 7.05 4.975 12.025Q16.95 41 24.05 41ZM24 24Z"/></svg>`,
         text: this._vscode.l10n.t('Record new'),
         disabled: !this._reusedBrowser.canRecord(),
       },
       {
->>>>>>> db8cfdd1
         command: 'pw.extension.command.recordAtCursor',
         svg: `<svg xmlns="http://www.w3.org/2000/svg" height="48" width="48"><path d="M9 39h2.2l22.15-22.15-2.2-2.2L9 36.8Zm30.7-24.3-6.4-6.4 2.1-2.1q.85-.85 2.1-.85t2.1.85l2.2 2.2q.85.85.85 2.1t-.85 2.1Zm-2.1 2.1L12.4 42H6v-6.4l25.2-25.2Zm-5.35-1.05-1.1-1.1 2.2 2.2Z"/></svg>`,
         text: this._vscode.l10n.t('Record at cursor'),
-        disabled: !this._reusedBrowser.canRecord(),
-      },
-      {
-        command: 'pw.extension.command.recordNew',
-        svg: `<svg xmlns="http://www.w3.org/2000/svg" height="48" width="48"><path d="M22.65 34h3v-8.3H34v-3h-8.35V14h-3v8.7H14v3h8.65ZM24 44q-4.1 0-7.75-1.575-3.65-1.575-6.375-4.3-2.725-2.725-4.3-6.375Q4 28.1 4 23.95q0-4.1 1.575-7.75 1.575-3.65 4.3-6.35 2.725-2.7 6.375-4.275Q19.9 4 24.05 4q4.1 0 7.75 1.575 3.65 1.575 6.35 4.275 2.7 2.7 4.275 6.35Q44 19.85 44 24q0 4.1-1.575 7.75-1.575 3.65-4.275 6.375t-6.35 4.3Q28.15 44 24 44Zm.05-3q7.05 0 12-4.975T41 23.95q0-7.05-4.95-12T24 7q-7.05 0-12.025 4.95Q7 16.9 7 24q0 7.05 4.975 12.025Q16.95 41 24.05 41ZM24 24Z"/></svg>`,
-        text: 'Record new',
         disabled: !this._reusedBrowser.canRecord(),
       },
       {

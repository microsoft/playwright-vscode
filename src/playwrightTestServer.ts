--- conflicted
+++ resolved
@@ -247,9 +247,6 @@
     let debugTestServer: TestServerConnection | undefined;
     const disposables: vscodeTypes.Disposable[] = [];
     try {
-<<<<<<< HEAD
-      const paths = this._normalizePaths();
-=======
       const debugEnd = new this._vscode.CancellationTokenSource();
       token.onCancellationRequested(() => debugEnd.cancel());
 
@@ -266,7 +263,8 @@
       });
 
       token = debugEnd.token;
->>>>>>> 4454e687
+
+      const paths = this._normalizePaths();
 
       await this._vscode.debug.startDebugging(undefined, {
         type: 'pwa-node',

--- conflicted
+++ resolved
@@ -27,10 +27,7 @@
 import { WebSocketTransport } from './transport';
 import { SettingsModel } from './settingsModel';
 import { InspectAssertDialog } from './InspectAssertDialog';
-<<<<<<< HEAD
 import { WaitingDialog } from './waitingDialog';
-=======
->>>>>>> 6967790c
 
 export type Snapshot = {
   browsers: BrowserSnapshot[];
@@ -319,7 +316,6 @@
     };
   }
 
-<<<<<<< HEAD
   /**
    * Forced to wait for some time
    * NOTICE: Modifications Copyright 2023.03.22 @Simmon12
@@ -331,8 +327,6 @@
     toolBoxDialog.openDialog();
   }
   
-=======
->>>>>>> 6967790c
   canRecord() {
     return !this._isRunningTests;
   }

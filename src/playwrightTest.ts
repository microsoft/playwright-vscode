--- conflicted
+++ resolved
@@ -51,16 +51,11 @@
   private _testLog: string[] = [];
   private _isUnderTest: boolean;
   private _reusedBrowser: ReusedBrowser;
-<<<<<<< HEAD
   private _envProvider: () => NodeJS.ProcessEnv;
-
-  constructor(reusedBrowser: ReusedBrowser, isUnderTest: boolean, envProvider: () => NodeJS.ProcessEnv) {
-=======
   private _vscode: vscodeTypes.VSCode;
 
-  constructor(vscode: vscodeTypes.VSCode, reusedBrowser: ReusedBrowser, isUnderTest: boolean) {
+  constructor(vscode: vscodeTypes.VSCode, reusedBrowser: ReusedBrowser, isUnderTest: boolean, envProvider: () => NodeJS.ProcessEnv) {
     this._vscode = vscode;
->>>>>>> 9d8e8243
     this._reusedBrowser = reusedBrowser;
     this._isUnderTest = isUnderTest;
     this._envProvider = envProvider;
@@ -72,13 +67,8 @@
         '-e',
         'try { const pwtIndex = require.resolve("@playwright/test"); const version = require("@playwright/test/package.json").version; console.log(JSON.stringify({ pwtIndex, version})); } catch { console.log("undefined"); }',
       ], path.dirname(configFilePath));
-<<<<<<< HEAD
       const { version } = JSON.parse(pwtInfo);
-      const v = parseFloat(version);
-=======
-      const { pwtIndex, version } = JSON.parse(pwtInfo);
       const v = parseFloat(version.replace(/-(next|beta)$/, ''));
->>>>>>> 9d8e8243
 
       // We only depend on playwright-core in 1.15+, bail out.
       if (v < 1.19)
@@ -118,11 +108,7 @@
     }
   }
 
-<<<<<<< HEAD
-  async runTests(config: TestConfig, projectNames: string[], locations: string[] | null, listener: TestListener, parametrizedTestTitle: string | undefined, token?: vscodeTypes.CancellationToken) {
-=======
-  async runTests(config: TestConfig, projectNames: string[], settingsEnv: NodeJS.ProcessEnv, locations: string[] | null, listener: TestListener, parametrizedTestTitle: string | undefined, token: vscodeTypes.CancellationToken) {
->>>>>>> 9d8e8243
+  async runTests(config: TestConfig, projectNames: string[], locations: string[] | null, listener: TestListener, parametrizedTestTitle: string | undefined, token: vscodeTypes.CancellationToken) {
     const locationArg = locations ? locations : [];
     const args = projectNames.filter(Boolean).map(p => `--project=${p}`);
     if (parametrizedTestTitle)

--- conflicted
+++ resolved
@@ -3,15 +3,9 @@
   "displayName": "Playwright Test for VSCode (with Assertion)",
   "description": "Run Playwright Test tests in Visual Studio Code.",
   "icon": "images/playwright-logo.png",
-<<<<<<< HEAD
-  "version": "0.9.1",
+  "version": "0.10.1",
   "publisher": "csbun",
   "repository": "https://github.com/csbun/playwright-vscode",
-=======
-  "version": "1.0.10",
-  "publisher": "ms-playwright",
-  "repository": "https://github.com/microsoft/playwright-vscode",
->>>>>>> 6967790c
   "bugs": {
     "url": "https://github.com/csbun/playwright-vscode/issues"
   },

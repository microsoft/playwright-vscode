{
  "name": "playwright",
  "displayName": "Playwright Test for VSCode",
  "description": "Run Playwright Test tests in Visual Studio Code.",
  "icon": "images/playwright-logo.png",
<<<<<<< HEAD
  "version": "1.0.2",
=======
  "version": "1.0.7",
>>>>>>> fe610197
  "publisher": "ms-playwright",
  "repository": "https://github.com/microsoft/playwright-vscode",
  "bugs": {
    "url": "https://github.com/microsoft/playwright-vscode/issues"
  },
  "engines": {
    "vscode": "^1.65.0"
  },
  "categories": [
    "Testing"
  ],
  "activationEvents": [
    "workspaceContains:**/*playwright*.config.{ts,js,mjs}",
    "onCommand:pw.extension.install"
  ],
  "main": "./out/extension.js",
  "contributes": {
    "commands": [
      {
        "category": "Test",
        "command": "pw.extension.install",
        "title": "Install Playwright"
      },
      {
        "category": "Test",
        "command": "pw.extension.installBrowsers",
        "title": "Install Playwright Browsers"
      },
      {
        "category": "Test",
        "command": "pw.extension.command.inspect",
        "title": "Pick locator"
      },
      {
        "category": "Test",
        "command": "pw.extension.command.closeBrowsers",
        "title": "Close all Playwright browsers"
      },
      {
        "category": "Test",
        "command": "pw.extension.command.recordNew",
        "icon": "$(record)",
        "title": "Record new"
      },
      {
        "category": "Test",
        "command": "pw.extension.command.recordAtCursor",
        "icon": "$(record)",
        "title": "Record at cursor"
      },
      {
        "category": "Test",
        "command": "pw.extension.toggle.reuseBrowser",
        "title": "Toggle Playwright Browser Reuse"
      }
    ],
    "configuration": {
      "title": "Playwright",
      "properties": {
        "playwright.env": {
          "type": "object",
          "default": {},
          "description": "Environment variables to pass to Playwright Test."
        },
        "playwright.reuseBrowser": {
          "type": "boolean",
          "default": false,
          "description": "Show & reuse browser between tests."
        },
        "playwright.packageManager": {
          "type": "string",
          "enum": ["npm", "yarn", "pnpm"],
          "default": "npm",
          "description": "Set yarn or pnpm. Default is npm."
        },
        "playwright.quiet": {
          "type": "boolean",
          "default": true,
          "description": "Set --quiet for install"
        }
      }
    },
    "views": {
      "test": [
        {
          "type": "webview",
          "id": "pw.extension.settingsView",
          "name": "Playwright"
        }
      ]
    }
  },
  "scripts": {
    "esbuild": "esbuild ./src/babelBundle.ts ./src/extension.ts ./src/oopReporter.ts ./src/debugTransform.ts --bundle --outdir=out --external:vscode --external:./babelBundle --external:./debugTransform --external:./oopReporter --format=cjs --platform=node --target=ES2019",
    "build": "npm run esbuild -- --minify",
    "watch": "npm run esbuild -- --sourcemap --watch",
    "vscode:prepublish": "npm run build",
    "lint": "tsc && eslint . --ext .ts,.tsx,.js",
    "download-api": "vscode-dts dev && vscode-dts main",
    "test": "playwright test",
    "package": "vsce package",
    "code": "code --uninstall-extension ms-playwright.playwright && code --install-extension playwright-0.2.11.vsix",
    "uncode": "code --uninstall-extension ms-playwright.playwright",
    "code-insiders": "code-insiders --uninstall-extension ms-playwright.playwright && code-insiders --install-extension playwright-0.2.11.vsix",
    "uncode-insiders": "code-insiders --uninstall-extension ms-playwright.playwright"
  },
  "devDependencies": {
    "@playwright/test": "1.30.0",
    "@types/babel__core": "^7.1.20",
    "@types/babel__helper-plugin-utils": "^7.10.0",
    "@types/babel__traverse": "^7.18.2",
    "@types/glob": "^8.0.0",
    "@types/node": "^18.11.9",
    "@types/stack-utils": "^2.0.1",
    "@types/which": "^2.0.1",
    "@types/ws": "^8.5.3",
    "@typescript-eslint/eslint-plugin": "^5.44.0",
    "@typescript-eslint/parser": "^5.44.0",
    "esbuild": "^0.15.15",
    "eslint": "^8.28.0",
    "eslint-plugin-notice": "^0.9.10",
    "eslint-plugin-react-hooks": "^4.6.0",
    "glob": "^8.0.3",
    "typescript": "^4.9.3",
    "vsce": "^2.14.0",
    "vscode-dts": "^0.3.3"
  },
  "dependencies": {
    "@babel/core": "^7.20.2",
    "@babel/helper-plugin-utils": "^7.20.2",
    "@babel/parser": "^7.20.3",
    "@babel/traverse": "^7.20.1",
    "stack-utils": "^2.0.6",
    "which": "^3.0.0",
    "ws": "^8.11.0"
  }
}<|MERGE_RESOLUTION|>--- conflicted
+++ resolved
@@ -3,11 +3,7 @@
   "displayName": "Playwright Test for VSCode",
   "description": "Run Playwright Test tests in Visual Studio Code.",
   "icon": "images/playwright-logo.png",
-<<<<<<< HEAD
-  "version": "1.0.2",
-=======
   "version": "1.0.7",
->>>>>>> fe610197
   "publisher": "ms-playwright",
   "repository": "https://github.com/microsoft/playwright-vscode",
   "bugs": {

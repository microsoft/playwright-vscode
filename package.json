{
  "name": "playwright",
  "displayName": "Playwright Test for VSCode (with Assertion)",
  "description": "Run Playwright Test tests in Visual Studio Code.",
  "icon": "images/playwright-logo.png",
<<<<<<< HEAD
  "version": "1.1.0-beta.1",
=======
  "version": "1.0.2",
>>>>>>> b274df9b
  "publisher": "ms-playwright",
  "repository": "https://github.com/microsoft/playwright-vscode",
  "bugs": {
    "url": "https://github.com/microsoft/playwright-vscode/issues"
  },
  "engines": {
    "vscode": "^1.65.0"
  },
  "categories": [
    "Testing"
  ],
  "activationEvents": [
    "workspaceContains:**/*playwright*.config.{ts,js,mjs}",
    "onCommand:pw.extension.install"
  ],
  "main": "./out/extension.js",
  "contributes": {
    "commands": [
      {
        "category": "Test",
        "command": "pw.extension.install",
        "title": "Install Playwright"
      },
      {
        "category": "Test",
        "command": "pw.extension.installBrowsers",
        "title": "Install Playwright Browsers"
      },
      {
        "category": "Test",
        "command": "pw.extension.command.inspect",
        "title": "Pick locator"
      },
      {
        "category": "Test",
        "command": "pw.extension.command.closeBrowsers",
        "title": "Close all Playwright browsers"
      },
      {
        "category": "Test",
        "command": "pw.extension.command.recordNew",
        "icon": "$(record)",
        "title": "Record new"
      },
      {
        "category": "Test",
        "command": "pw.extension.command.recordAtCursor",
        "icon": "$(record)",
        "title": "Record at cursor"
      },
      {
        "category": "Test",
        "command": "pw.extension.toggle.reuseBrowser",
        "title": "Toggle Playwright Browser Reuse"
      }
    ],
    "configuration": {
      "title": "Playwright",
      "properties": {
        "playwright.env": {
          "type": "object",
          "default": {},
          "description": "Environment variables to pass to Playwright Test."
        },
        "playwright.reuseBrowser": {
          "type": "boolean",
          "default": false,
          "description": "Show & reuse browser between tests."
        }
      }
    },
    "views": {
      "test": [
        {
          "type": "webview",
          "id": "pw.extension.settingsView",
          "name": "Playwright"
        }
      ]
    }
  },
  "scripts": {
    "esbuild": "esbuild ./src/babelBundle.ts ./src/extension.ts ./src/oopReporter.ts ./src/debugTransform.ts --bundle --outdir=out --external:vscode --external:./babelBundle --external:./debugTransform --external:./oopReporter --format=cjs --platform=node --target=ES2019",
    "build": "npm run esbuild -- --minify",
    "watch": "npm run esbuild -- --sourcemap --watch",
    "vscode:prepublish": "npm run build",
    "lint": "tsc && eslint . --ext .ts,.tsx,.js",
    "download-api": "vscode-dts dev && vscode-dts main",
    "test": "playwright test",
    "package": "vsce package",
    "code": "code --uninstall-extension ms-playwright.playwright && code --install-extension playwright-1.1.0-beta.1.vsix",
    "uncode": "code --uninstall-extension ms-playwright.playwright",
    "code-insiders": "code-insiders --uninstall-extension ms-playwright.playwright && code-insiders --install-extension playwright-1.1.0-beta.1.vsix",
    "uncode-insiders": "code-insiders --uninstall-extension ms-playwright.playwright"
  },
  "devDependencies": {
    "@playwright/test": "1.29",
    "@types/babel__core": "^7.1.20",
    "@types/babel__helper-plugin-utils": "^7.10.0",
    "@types/babel__traverse": "^7.18.2",
    "@types/glob": "^8.0.0",
    "@types/node": "^18.11.9",
    "@types/stack-utils": "^2.0.1",
    "@types/which": "^2.0.1",
    "@types/ws": "^8.5.3",
    "@typescript-eslint/eslint-plugin": "^5.44.0",
    "@typescript-eslint/parser": "^5.44.0",
    "esbuild": "^0.15.15",
    "eslint": "^8.28.0",
    "eslint-plugin-notice": "^0.9.10",
    "eslint-plugin-react-hooks": "^4.6.0",
    "glob": "^8.0.3",
    "typescript": "^4.9.3",
    "vsce": "^2.14.0",
    "vscode-dts": "^0.3.3"
  },
  "dependencies": {
    "@babel/core": "^7.20.2",
    "@babel/helper-plugin-utils": "^7.20.2",
    "@babel/parser": "^7.20.3",
    "@babel/traverse": "^7.20.1",
    "stack-utils": "^2.0.6",
    "which": "^3.0.0",
    "ws": "^8.11.0"
  }
}<|MERGE_RESOLUTION|>--- conflicted
+++ resolved
@@ -3,11 +3,7 @@
   "displayName": "Playwright Test for VSCode (with Assertion)",
   "description": "Run Playwright Test tests in Visual Studio Code.",
   "icon": "images/playwright-logo.png",
-<<<<<<< HEAD
   "version": "1.1.0-beta.1",
-=======
-  "version": "1.0.2",
->>>>>>> b274df9b
   "publisher": "ms-playwright",
   "repository": "https://github.com/microsoft/playwright-vscode",
   "bugs": {

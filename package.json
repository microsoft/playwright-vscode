--- conflicted
+++ resolved
@@ -198,11 +198,7 @@
   },
   "devDependencies": {
     "@babel/preset-typescript": "^7.23.2",
-<<<<<<< HEAD
-    "@playwright/test": "1.55.0-beta-1755602792000",
-=======
     "@playwright/test": "1.55.0-beta-1755614570000",
->>>>>>> bc51c67b
     "@types/babel__core": "^7.20.3",
     "@types/babel__helper-plugin-utils": "^7.10.2",
     "@types/babel__traverse": "^7.20.3",

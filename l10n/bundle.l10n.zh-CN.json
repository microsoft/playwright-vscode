--- conflicted
+++ resolved
@@ -24,15 +24,9 @@
   "Stop dev server": "停止 dev 服务器",
   "this feature": "该功能",
   "Toggle Playwright Configs": "切换 Playwright 配置",
-<<<<<<< HEAD
-  "When enabled, Playwright will reuse the browser instance between tests. This will disable parallel execution.": "启用后，Playwright 将在测试之间重复使用浏览器实例。这将禁用并行执行。",
+  "Update snapshots": "更新快照",
+  "Update method" : "更新方法",
   "Select All": "全选",
   "Unselect All": "取消全选",
-  "Update snapshots:": "更新快照:",
-  "Update method:" : "更新方法:"
-=======
-  "Update snapshots": "更新快照",
-  "Update method" : "更新方法",
   "When enabled, Playwright will reuse the browser instance between tests. This will disable parallel execution.": "启用后，Playwright 将在测试之间重复使用浏览器实例。这将禁用并行执行。"
->>>>>>> 790adc36
 }
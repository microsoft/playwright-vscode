/**
 * Copyright (c) Microsoft Corporation.
 *
 * Licensed under the Apache License, Version 2.0 (the "License");
 * you may not use this file except in compliance with the License.
 * You may obtain a copy of the License at
 *
 * http://www.apache.org/licenses/LICENSE-2.0
 *
 * Unless required by applicable law or agreed to in writing, software
 * distributed under the License is distributed on an "AS IS" BASIS,
 * WITHOUT WARRANTIES OR CONDITIONS OF ANY KIND, either express or implied.
 * See the License for the specific language governing permissions and
 * limitations under the License.
 */

import type { Extension } from '../src/extension';
import { connectToSharedBrowser, enableProjects, expect, test, waitForPage } from './utils';

test.skip(({ showBrowser }) => !showBrowser);

test('should reuse browsers', async ({ activate }) => {
  const { vscode, testController } = await activate({
    'playwright.config.js': `module.exports = {}`,
    'test.spec.ts': `
      import { test } from '@playwright/test';
      test('pass', async ({ page }) => {
        await page.setContent('');
      });
    `
  });

  const reusedBrowser = (vscode.extensions[0] as Extension).reusedBrowserForTest();
  const events: number[] = [];
  reusedBrowser.onPageCountChanged((count: number) => events.push(count));
  await testController.run();
  await expect.poll(() => events).toEqual([1]);
  expect(reusedBrowser._testingBackend).toBeTruthy();
});

test('should be closed with Close Browser button', async ({ activate }) => {
  const { vscode, testController } = await activate({
    'playwright.config.js': `module.exports = { projects: [{ name: 'chromium', use: { browserName: 'chromium' } }, { name: 'firefox', use: { browserName: 'firefox' } }]  }`,
    'test.spec.ts': `
      import { test } from '@playwright/test';
      test('pass', async ({ page }) => {});
    `
  });
  await enableProjects(vscode, ['chromium', 'firefox']);

  const webView = vscode.webViews.get('pw.extension.settingsView')!;
  await expect(webView.getByRole('list', { name: 'Browsers' })).toMatchAriaSnapshot(`
    - list:
      - listitem:
        - button "Close Browser" [disabled]
  `);
  const reusedBrowser = (vscode.extensions[0] as Extension).reusedBrowserForTest();
  await testController.run();
  expect(reusedBrowser._testingBackend).toBeTruthy();
  await expect(webView.getByRole('list', { name: 'Browsers' })).toMatchAriaSnapshot(`
    - list:
      - listitem /chromium/:
        - button "Close Browser"
      - listitem /firefox/:
        - button "Close Browser"
  `);
  await webView.getByRole('listitem', { name: 'chromium' }).getByRole('button', { name: 'Close Browser' }).click();

  await expect(webView.getByRole('list', { name: 'Browsers' })).toMatchAriaSnapshot(`
    - list:
      - /children: equal
      - listitem /firefox/
  `);
  expect(reusedBrowser._testingBackend).toBeTruthy();

  await webView.getByRole('listitem', { name: 'firefox' }).getByRole('button', { name: 'Close Browser' }).click();
  await expect.poll(() => reusedBrowser._testingBackend).toBeFalsy();
});

test('should auto-close after test', async ({ activate }) => {
  const { vscode, testController } = await activate({
    'playwright.config.js': `module.exports = {}`,
    'test.spec.ts': `
      import { test } from '@playwright/test';
      test('pass', async ({ page }) => { await page.close(); });
    `
  });

  await testController.run();
  const reusedBrowser = (vscode.extensions[0] as Extension).reusedBrowserForTest();
  await expect.poll(() => !!reusedBrowser._testingBackend).toBeFalsy();
});

test('should auto-close after pick', async ({ activate }) => {
  const { vscode } = await activate({
    'playwright.config.js': `module.exports = {}`,
  });

  await vscode.commands.executeCommand('pw.extension.command.inspect');

  // It is important that we await for command above to have context for reuse set up.
  const browser = await connectToSharedBrowser(vscode);
  const page = await waitForPage(browser);
  await page.close();

<<<<<<< HEAD
  const reusedBrowser = (vscode.extensions[0] as Extension).reusedBrowserForTest();
  await expect.poll(() => !!reusedBrowser._testingBackend).toBeFalsy();
=======
  const reusedBrowser = await vscode.extensions[0].reusedBrowserForTest();
  await expect.poll(() => !!reusedBrowser._backend).toBeFalsy();
});

test('should enact "Show Browser" setting change after test finishes', async ({ activate, createLatch }) => {
  const latch = createLatch();

  const { vscode, testController } = await activate({
    'playwright.config.js': `module.exports = {}`,
    'test.spec.ts': `
      import { test } from '@playwright/test';
      test('should pass', async ({ page }) => {
        await page.setContent('foo');
        ${latch.blockingCode}
      });
    `
  });

  const runPromise = testController.run();

  const reusedBrowser = vscode.extensions[0].reusedBrowserForTest();
  await expect.poll(() => !!reusedBrowser._backend, 'wait until test started').toBeTruthy();

  const webView = vscode.webViews.get('pw.extension.settingsView')!;
  await webView.getByRole('checkbox', { name: 'Show Browser' }).uncheck();
  await expect.poll(() => !!reusedBrowser._backend, 'contrary to setting change, browser stays open during test run').toBeTruthy();
  latch.open();
  await runPromise;

  await expect.poll(() => !!reusedBrowser._backend, 'after test run, setting change is honored').toBeFalsy();
>>>>>>> 0f4b03ef
});<|MERGE_RESOLUTION|>--- conflicted
+++ resolved
@@ -103,12 +103,8 @@
   const page = await waitForPage(browser);
   await page.close();
 
-<<<<<<< HEAD
   const reusedBrowser = (vscode.extensions[0] as Extension).reusedBrowserForTest();
   await expect.poll(() => !!reusedBrowser._testingBackend).toBeFalsy();
-=======
-  const reusedBrowser = await vscode.extensions[0].reusedBrowserForTest();
-  await expect.poll(() => !!reusedBrowser._backend).toBeFalsy();
 });
 
 test('should enact "Show Browser" setting change after test finishes', async ({ activate, createLatch }) => {
@@ -137,5 +133,4 @@
   await runPromise;
 
   await expect.poll(() => !!reusedBrowser._backend, 'after test run, setting change is honored').toBeFalsy();
->>>>>>> 0f4b03ef
 });
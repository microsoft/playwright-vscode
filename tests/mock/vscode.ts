/**
 * Copyright (c) Microsoft Corporation.
 *
 * Licensed under the Apache License, Version 2.0 (the "License");
 * you may not use this file except in compliance with the License.
 * You may obtain a copy of the License at
 *
 * http://www.apache.org/licenses/LICENSE-2.0
 *
 * Unless required by applicable law or agreed to in writing, software
 * distributed under the License is distributed on an "AS IS" BASIS,
 * WITHOUT WARRANTIES OR CONDITIONS OF ANY KIND, either express or implied.
 * See the License for the specific language governing permissions and
 * limitations under the License.
 */

import fs from 'fs';
import glob from 'glob';
import path from 'path';
import { Disposable, EventEmitter, Event } from '../../src/upstream/events';
import { minimatch } from 'minimatch';
import { ChildProcessWithoutNullStreams, spawn } from 'child_process';
import which from 'which';
import { Browser, Page } from '@playwright/test';
import { CancellationToken } from '../../src/vscodeTypes';

/* eslint-disable no-restricted-properties */

export class Uri {
  scheme = 'file';
  authority = '';
  path = '';
  query = '';
  fragment = '';
  fsPath = '';

  static file(fsPath: string): Uri {
    const uri = new Uri();
    // VSCode lowercases drive letters on Windows.
    if (process.platform === 'win32' && fsPath && fsPath[0] !== '\\' && fsPath[0] !== '/')
      fsPath = fsPath[0].toLowerCase() + fsPath.substring(1);
    uri.fsPath = fsPath;
    uri.path = fsPath;
    return uri;
  }

  static joinPath(base: Uri, ...args: string[]): Uri {
    return Uri.file(path.join(base.fsPath, ...args));
  }

  static parse(value: string): Uri {
    const { protocol, host, pathname, search, hash } = new URL(value);
    const uri = new Uri();
    uri.scheme = protocol.replace(/:$/, '');
    uri.authority = host;
    uri.path = pathname;
    uri.query = search;
    uri.fragment = hash;
    return uri;
  }

  toString() {
    const url = new URL(`${this.scheme}://${this.authority}${this.path}`);
    if (this.query) url.search = this.query;
    if (this.fragment) url.hash = this.fragment;
    return url.toString();
  }
}

export enum ColorThemeKind {
  Light = 1,
  Dark = 2,
  HighContrast = 3,
  HighContrastLight = 4
}

class Position {
  constructor(readonly line: number, readonly character: number) {}

  toString() {
    return `${this.line}:${this.character}`;
  }
}

export enum DiagnosticSeverity {
  Error = 'Error',
  Warning = 'Warning',
  Information = 'Information',
  Hint = 'Hint'
}

type Diagnostic = {
  message: string;
  location: Location;
  severity: DiagnosticSeverity;
};

class Location {
  range: Range;
  constructor(readonly uri: Uri, rangeOrPosition: Range | Position) {
    if ('line' in rangeOrPosition)
      this.range = new Range(rangeOrPosition.line, rangeOrPosition.character, rangeOrPosition.line, rangeOrPosition.character);
    else
      this.range = rangeOrPosition;
  }
}

class Range {
  start: Position;
  end: Position;
  constructor(startLine: number | Position, startCharacter: number | Position, endLine?: number, endCharacter?: number) {
    if (startLine instanceof Position) {
      this.start = startLine;
      this.end = startCharacter as Position;
    } else {
      this.start = new Position(startLine as number, startCharacter as number);
      this.end = new Position(endLine as number, endCharacter as number);
    }
  }

  clone(): Range {
    return new Range(this.start.line, this.start.character, this.end.line, this.end.character);
  }

  toString() {
    return `[${this.start.toString()} - ${this.end.toString()}]`;
  }
}

class Selection extends Range {
}

class CancellationTokenSource implements Disposable {
  token: CancellationToken & { source: CancellationTokenSource };
  readonly didCancel = new EventEmitter<void>();

  constructor() {
    this.token = {
      isCancellationRequested: false,
      onCancellationRequested: this.didCancel.event,
      source: this,
    };
  }

  cancel() {
    this.token.isCancellationRequested = true;
    this.didCancel.fire();
  }

  dispose() {
    this.cancel();
  }
}

export class WorkspaceFolder {
  name: string;
  uri: Uri;

  constructor(readonly vscode: VSCode, name: string, uri: Uri) {
    this.name = name;
    this.uri = uri;
  }

  async addFile(file: string, content: string, isNewWorkspace?: boolean) {
    const fsPath = path.join(this.uri.fsPath, file);
    await fs.promises.mkdir(path.dirname(fsPath), { recursive: true });
    await fs.promises.writeFile(fsPath, content);
    if (!isNewWorkspace) {
      for (const watcher of this.vscode.fsWatchers) {
        if (minimatch(fsPath, watcher.glob))
          watcher.didCreate.fire(Uri.file(fsPath));
      }
    }
  }

  async removeFile(file: string) {
    const fsPath = path.join(this.uri.fsPath, file);
    await fs.promises.unlink(fsPath);
    for (const watcher of this.vscode.fsWatchers) {
      if (minimatch(fsPath, watcher.glob))
        watcher.didDelete.fire(Uri.file(fsPath));
    }
  }

  async changeFile(file: string, content: string) {
    // TODO: investigate why watch immediately followed by changeFile doesn't emit the event.
    await new Promise(f => setTimeout(f, 1000));
    const fsPath = path.join(this.uri.fsPath, file);
    await fs.promises.writeFile(fsPath, content);
    for (const watcher of this.vscode.fsWatchers) {
      if (minimatch(fsPath, watcher.glob))
        watcher.didChange.fire(Uri.file(fsPath));
    }
  }
}

export class TestItem {
  readonly children = this;
  readonly map = new Map<string, TestItem>();
  range: Range | undefined;
  parent: TestItem | undefined;
  tags: readonly TestTag[] = [];
  canResolveChildren = false;
  status: 'none' | 'enqueued' | 'started' | 'skipped' | 'failed' | 'passed' = 'none';
  description: string | undefined;
  sortText: string | undefined;
  error: string | undefined;

  constructor(
      readonly testController: TestController,
      readonly id: string,
      readonly label: string,
      readonly uri?: Uri) {
  }

  get size() {
    return this.map.size;
  }

  [Symbol.iterator](): Iterator<[string, TestItem]> {
    return this.map[Symbol.iterator]();
  }

  async expand() {
    if (this.canResolveChildren)
      await this.testController.resolveHandler!(this);
  }

  add(item: TestItem) {
    this._innerAdd(item);
    this.testController.didChangeTestItem.fire(this);
  }

  private _innerAdd(item: TestItem) {
    this.map.set(item.id, item);
    item.parent = this;
    this.testController.allTestItems.set(item.id, item);
  }

  delete(id: string) {
    this._innerDelete(id);
    this.testController.didChangeTestItem.fire(this);
  }

  private _innerDelete(id: string) {
    this.map.delete(id);
    this.testController.allTestItems.delete(id);
  }

  replace(items: TestItem[]) {
    for (const itemId of this.map.keys())
      this._innerDelete(itemId);
    for (const item of items)
      this._innerAdd(item);
    this.testController.didChangeTestItem.fire(this);
  }

  forEach(visitor: (item: TestItem) => void) {
    this.map.forEach(visitor);
  }

  toString(): string {
    const result: string[] = [];
    this.innerToString('', result);
    return result.join('\n');
  }

  innerToString(indent: string, result: string[]) {
    result.push(`${indent}- ${this.statusIcon()} ${this.treeTitle()}`);
    if (this.error)
      result.push(`${indent}  ${this.error}`);
    const items = [...this.children.map.values()];
    items.sort((i1, i2) => itemOrder(i1).localeCompare(itemOrder(i2)));
    for (const item of items)
      item.innerToString(indent + '  ', result);
  }

  statusIcon() {
    if (this.status === 'enqueued')
      return '🕦';
    if (this.status === 'started')
      return '↻';
    if (this.status === 'skipped')
      return '◯';
    if (this.status === 'failed')
      return '❌';
    if (this.status === 'passed')
      return '✅';
    return ' ';
  }

  treeTitle(): string {
    let location = '';
    if (this.range)
      location = ` [${this.range.start.toString()}]`;
    let description = '';
    if (this.description)
      description = ` [${this.description}]`;
    return `${this.label}${description}${location}`;
  }

  flatTitle(): string {
    let location = '';
    if (this.range)
      location = ` [${this.range.start.toString()}]`;
    const titlePath: string[] = [];
    let item: TestItem | undefined = this;
    while (item && item.parent) {
      titlePath.unshift(item.label);
      item = item.parent;
    }
    return `${titlePath.join(' > ')}${location}`;
  }
}

function itemOrder(item: TestItem) {
  let result = '';
  if (item.range)
    result += item.range.start.line.toString().padStart(5, '0');
  result += item.sortText || item.label;
  return result;
}

class TestRunProfile {
  private _isDefault = true;
  readonly didChangeDefault = new EventEmitter<boolean>();
  readonly onDidChangeDefault: Event<boolean> | undefined;

  constructor(
    private testController: TestController,
    readonly label: string,
    readonly kind: TestRunProfileKind,
    readonly runHandler: (request: TestRunRequest, token: CancellationToken) => Promise<void>,
    isDefault: boolean,
    private runProfiles: TestRunProfile[]) {
    runProfiles.push(this);
    this.onDidChangeDefault = this.didChangeDefault.event;
    this._isDefault = isDefault;
  }

  get isDefault(): boolean {
    return this._isDefault;
  }

  set isDefault(value: boolean) {
    this._isDefault = value;
    this.didChangeDefault.fire(value);
  }

  async run(include?: TestItem[], exclude?: TestItem[]): Promise<TestRun> {
    const request = new TestRunRequest(include, exclude, this);
    const [testRun] = await Promise.all([
      new Promise<TestRun>(f => this.testController.onDidCreateTestRun(testRun => {
        testRun.onDidEnd(() => f(testRun));
      })),
      this.runHandler(request, request.token),
    ]);
    return testRun;
  }

  async watch(include?: TestItem[], exclude?: TestItem[]): Promise<TestRunRequest> {
    const request = new TestRunRequest(include, exclude, this, true);
    await this.runHandler(request, request.token);
    return request;
  }

  dispose() {
    this.runProfiles.splice(this.runProfiles.indexOf(this), 1);
    this.didChangeDefault.dispose();
  }
}

export class TestRunRequest {
  readonly token = new CancellationTokenSource().token;

  include: TestItem[] | undefined;
  exclude: TestItem[] | undefined;
  profile: TestRunProfile | undefined;
  continuous?: boolean;

  constructor(include?: TestItem[], exclude?: TestItem[], profile?: TestRunProfile, continuous?: boolean) {
    this.include = include;
    this.exclude = exclude;
    this.profile = profile;
    this.continuous = continuous;
  }
}

export class TestMessage {
  constructor(
    readonly message: MarkdownString,
    readonly expectedOutput?: string,
    readonly actualOutput?: string,
    readonly location?: Location,
    readonly stackTrace?: TestMessageStackFrame[]) {}

  render(indent: string, result: string[]) {
    if (this.location)
      result.push(`${indent}${path.basename(this.location.uri.fsPath)}:${this.location.range.toString()}`);
    const message = this.message.render();
    for (let line of message.split('\n')) {
      line = line.replace(/at .*\/test-results.*[/\\]tests(.*)\)/, 'at tests$1');
      if (this.location && line.includes('    at'))
        line = line.replace(/\\/g, '/');
      if (this.location && line.includes('&nbsp;&nbsp;&nbsp;&nbsp;at'))
        line = line.replace(/\\/g, '/');
      result.push(indent + line);
    }
    if (this.stackTrace?.length) {
      result.push(indent + 'Stack trace:');
      for (const frame of this.stackTrace)
        result.push(`${indent}  ${frame.label} (${path.basename(frame.uri.fsPath)}:${frame.position.line + 1})`);
    }
  }
}

export class TestMessageStackFrame {
  constructor(
    readonly label: string,
    readonly uri: Uri,
    readonly position: Position) {}
}

type LogEntry = { status: string, duration?: number, messages?: TestMessage | TestMessage[] };

const disposable = { dispose: () => {} };

export class TestRun {
  private _didChange = new EventEmitter<void>();
  readonly onDidChange = this._didChange.event;
  readonly _didEnd = new EventEmitter<void>();
  readonly onDidEnd = this._didEnd.event;
  readonly entries = new Map<TestItem, LogEntry[]>();
  readonly token = new CancellationTokenSource().token;
  readonly output: { output: string, location?: Location, test?: TestItem }[] = [];

  constructor(
    readonly request: TestRunRequest,
    readonly name?: string,
    readonly persist?: boolean) {
  }

  enqueued(test: TestItem) {
    test.status = 'enqueued';
    this._log(test, { status: 'enqueued' });
  }

  started(test: TestItem) {
    test.status = 'started';
    this._log(test, { status: 'started' });
  }

  skipped(test: TestItem) {
    test.status = 'skipped';
    this._log(test, { status: 'skipped' });
  }

  failed(test: TestItem, messages: TestMessage[], duration?: number) {
    test.status = 'failed';
    this._log(test, { status: 'failed', duration, messages });
  }

  passed(test: TestItem, duration?: number) {
    test.status = 'passed';
    this._log(test, { status: 'passed', duration });
  }

  private _log(test: TestItem, entry: LogEntry) {
    let entries = this.entries.get(test);
    if (!entries) {
      entries = [];
      this.entries.set(test, entries);
    }
    entries.push(entry);
    this._didChange.fire();
  }

  appendOutput(output: string, location?: Location, test?: TestItem) {
    this.output.push({ output, location, test });
  }

  end() {
    this._didEnd.fire();
  }

  renderLog(options: { messages?: boolean, output?: boolean } = {}): string {
    const indent = '  ';
    const result: string[] = [''];
    const tests = [...this.entries.keys()];
    tests.sort((i1, i2) => itemOrder(i1).localeCompare(itemOrder(i2)));
    for (const test of tests) {
      const entries = this.entries.get(test)!;
      result.push(`  ${test.flatTitle()}`);
      for (const entry of entries) {
        result.push(`    ${entry.status}`);
        if (options.messages && entry.messages) {
          const messages = Array.isArray(entry.messages) ? entry.messages : [entry.messages];
          for (const message of messages)
            message.render('      ', result);
        }
      }
    }
    if (options.output) {
      result.push('  Output:');
      result.push(...this._renderOutput());
    }
    return trimLog(result.join(`\n${indent}`)) + `\n${indent}`;
  }

  renderOutput(): string {
    return this._renderOutput().join('\n');
  }

  private _renderOutput(): string[] {
    const output = this.output.map(o => o.output).join('');
    const lines = output.split('\n');
    return lines.map(l => '  ' + stripAnsi(l).replace(/\d+(\.\d+)?(ms|s)/, 'XXms'));
  }
}

export class TestController {
  readonly items: TestItem;
  readonly runProfiles: TestRunProfile[] = [];
  readonly allTestItems = new Map<string, TestItem>();

  readonly didChangeTestItem = new EventEmitter<TestItem>();
  readonly onDidChangeTestItem = this.didChangeTestItem.event;

  private _didCreateTestRun = new EventEmitter<TestRun>();
  readonly onDidCreateTestRun = this._didCreateTestRun.event;

  refreshHandler?: (item: TestItem | null) => Promise<void>;
  resolveHandler?: (item: TestItem | null) => Promise<void>;

  constructor(readonly vscode: VSCode, id: string, label: string) {
    this.items = new TestItem(this, id, label);
  }

  runProfile(): TestRunProfile {
    return this.runProfiles.filter(p => p.kind === TestRunProfileKind.Run)[0];
  }

  debugProfile(): TestRunProfile {
    return this.runProfiles.filter(p => p.kind === TestRunProfileKind.Debug)[0];
  }

  createTestItem(id: string, label: string, uri?: Uri): TestItem {
    return new TestItem(this, id, label, uri);
  }

  createRunProfile(label: string, kind: TestRunProfileKind, runHandler: (request: TestRunRequest, token: CancellationToken) => Promise<void>, isDefault?: boolean): TestRunProfile {
    return new TestRunProfile(this, label, kind, runHandler, !!isDefault, this.runProfiles);
  }

  createTestRun(request: TestRunRequest, name?: string, persist?: boolean): TestRun {
    const testRun = new TestRun(request, name, persist);
    this._didCreateTestRun.fire(testRun);
    return testRun;
  }

  renderTestTree() {
    const result: string[] = [''];
    const items = [...this.items.map.values()];
    items.sort((i1, i2) => itemOrder(i1).localeCompare(itemOrder(i2)));
    for (const item of items)
      item.innerToString('    ', result);
    result.push('  ');
    return result.join('\n');
  }

  async expandTestItems(label: RegExp) {
    await Promise.all(this.findTestItems(label).map(t => t.expand()));
  }

  findTestItems(label: RegExp): TestItem[] {
    return [...this.allTestItems.values()].filter(t => label.exec(t.label));
  }

  async run(include?: TestItem[], exclude?: TestItem[]): Promise<TestRun> {
    const profile = this.runProfiles.find(p => p.kind === this.vscode.TestRunProfileKind.Run)!;
    return profile.run(include, exclude);
  }

  async watch(include?: TestItem[], exclude?: TestItem[]): Promise<TestRunRequest> {
    const profile = this.runProfiles.find(p => p.kind === this.vscode.TestRunProfileKind.Run)!;
    return profile.watch(include, exclude);
  }

  async debug(include?: TestItem[], exclude?: TestItem[]): Promise<TestRun> {
    const profile = this.runProfiles.find(p => p.kind === this.vscode.TestRunProfileKind.Debug)!;
    return profile.run(include, exclude);
  }

  dispose() {
    this.didChangeTestItem.dispose();
    this._didCreateTestRun.dispose();
  }
}

type Decoration = { type?: number, range: Range, renderOptions?: any };

class TextDocument {
  uri: Uri;
  lines: string[] = [];

  constructor(uri: Uri) {
    this.uri = uri;
  }

  get text() {
    return this.lines.join('\n');
  }

  getText(selection?: Range) {
    if (!selection)
      return this.text;
    const start = selection.start;
    const end = selection.end;
    if (start.line === end.line)
      return this.lines[start.line].substring(start.character, end.character);
    const result = [];
    result.push(this.lines[start.line].substring(start.character));
    for (let i = start.line + 1; i < end.line; ++i)
      result.push(this.lines[i]);
    result.push(this.lines[end.line].substring(0, end.character));
    return result.join('\n');
  }

  async _load() {
    const text = await fs.promises.readFile(this.uri.fsPath, 'utf-8');
    this.lines = text.split('\n');
  }

  lineAt(i: number) {
    const line = this.lines[i];
    return {
      text: line,
      isEmptyOrWhitespace: !line.replace(/\s/g, '').trim(),
      firstNonWhitespaceCharacterIndex: line.match(/^\s*/g)![0].length
    };
  }
}

class TextEditor {
  readonly document: TextDocument;
  private _log: string[] = [];
  private _state = new Map<number, Decoration[]>();
  readonly edits: { range: string, from: string, to: string }[] = [];
  selection = new Selection(0, 0, 0, 0);

  constructor(document: TextDocument) {
    this.document = document;
  }

  setDecorations(type: number, decorations: Decoration[]) {
    this._state.set(type, decorations);

    const lines: string[] = [];
    for (const [type, decorations] of this._state) {
      for (const decoration of decorations) {
        let options = decoration.renderOptions ? ' ' + JSON.stringify(decoration.renderOptions) : '';
        options = options.replace(/\d+ms/g, 'Xms');
        lines.push(`${decoration.range.toString()}: decorator #${type}${options}`);
      }
    }
    const state = lines.sort().join('\n');
    if (this._log[this._log.length - 1] !== state)
      this._log.push(state);
  }

  renderDecorations(indent: string): string {
    const result = [''];
    for (const state of this._log) {
      result.push('  --------------------------------------------------------------');
      result.push(...state.split('\n').map(s => '  ' + s));
    }
    return trimLog(result.join(`\n${indent}`)) + `\n${indent}`;
  }

  renderWithSelection() {
    // render with selection wrapped with <selection> tag
    const prefix = this.document.getText(new Range(0, 0, this.selection.start.line, this.selection.start.character));
    const selection = this.document.getText(this.selection);
    const suffix = this.document.getText(new Range(this.selection.end.line, this.selection.end.character, this.document.lines.length - 1, this.document.lines[this.document.lines.length - 1].length));
    return `${prefix}<selection>${selection}</selection>${suffix}`;
  }

  edit(editCallback: any) {
    editCallback({
      replace: (range: Range, text: string) => {
        const from = this.renderWithSelection();
        const lines = this.document.text.split('\n');
        const editLines = text.split('\n');
        const newLines = lines.slice(0, range.start.line);
        if (editLines.length === 1) {
          newLines.push(lines[range.start.line].substring(0, range.start.character) + text + lines[range.end.line].substring(range.end.character));
        } else {
          newLines.push(lines[range.start.line].substring(0, range.start.character) + editLines[0]);
          newLines.push(...editLines.slice(1, -1));
          newLines.push(editLines[editLines.length - 1] + lines[range.end.line].substring(range.end.character));
        }
        newLines.push(...lines.slice(range.end.line + 1));
        this.document.lines = newLines;

        this.selection = range.clone();
        const lastLine = editLines[editLines.length - 1];
        const endOfLastLine = new Position(range.start.line + (editLines.length - 1), editLines.length > 1 ? lastLine.length : range.start.character + lastLine.length);
        this.selection.end = endOfLastLine;

        this.edits.push({ range: range.toString(), from, to: this.renderWithSelection() });
      }
    });
  }
}

class FileSystemWatcher {
  readonly didCreate = new EventEmitter<Uri>();
  readonly didChange = new EventEmitter<Uri>();
  readonly didDelete = new EventEmitter<Uri>();
  readonly onDidCreate = this.didCreate.event;
  readonly onDidChange = this.didChange.event;
  readonly onDidDelete = this.didDelete.event;
  constructor(readonly vscode: VSCode, readonly glob: string) { }

  dispose() {
    this.vscode.fsWatchers.delete(this);
    this.didCreate.dispose();
    this.didChange.dispose();
    this.didDelete.dispose();
  }
}

type DebugConfiguration  = {
  type: string;
  name: string;
  request: string;
  [key: string]: any;
};

class Debug {
  private _didStartDebugSession = new EventEmitter<DebugSession>();
  private _didTerminateDebugSession = new EventEmitter<DebugSession>();
  readonly onDidStartDebugSession = this._didStartDebugSession.event;
  readonly onDidTerminateDebugSession = this._didTerminateDebugSession.event;
  output = '';
  dapFactories: any[] = [];
  private _dapSniffer: any;
  private _debuggerProcess?: ChildProcessWithoutNullStreams;

  constructor() {
  }

  registerDebugAdapterTrackerFactory(type: string, factory: any) {
    this.dapFactories.push(factory);
  }

  async startDebugging(folder: WorkspaceFolder | undefined, configuration: DebugConfiguration, parentSession?: DebugSession): Promise<boolean> {
    const session = new DebugSession('<extension-id>', configuration.type, configuration.name, folder, configuration, parentSession);
    for (const factory of this.dapFactories)
      this._dapSniffer = factory.createDebugAdapterTracker(session);
    this._didStartDebugSession.fire(session);
    const node = await which('node');
    this._debuggerProcess = spawn(node, [configuration.program, ...configuration.args], {
      cwd: configuration.cwd,
      stdio: 'pipe',
      env: configuration.env,
    });

    this._debuggerProcess.stdout.on('data', data => {
      this.output += data.toString();
      this._dapSniffer.onDidSendMessage({
        type: 'event',
        event: 'output',
        body: {
          category: 'stdout',
          output: data.toString(),
        }
      });
    });
    this._debuggerProcess.stderr.on('data', data => this.output += data.toString());
    this._debuggerProcess.on('exit', () => this._didTerminateDebugSession.fire(session));
    return true;
  }

  stopDebugging() {
    this._debuggerProcess?.kill();
  }

  simulateStoppedOnError(error: string, location: { file: string; line: number; }) {
    const errorText = `${error.replace(/\n/g, '\\n')}\n at ${location.file}:${location.line}:1 {matcherResult: ...}`;
    this._dapSniffer.onDidSendMessage({
      success: true,
      type: 'response',
      command: 'scopes',
      body: {
        scopes: [
          {
            name: 'Catch Block',
            source: {
              path: location.file,
            },
            line: location.line,
            column: 0,
          },
        ],
      }
    });

    this._dapSniffer.onDidSendMessage({
      success: true,
      type: 'response',
      command: 'variables',
      body: {
        variables: [
          {
            type: 'ExpectError',
            name: '__playwright_error__',
            value: errorText,
          },
        ],
      }
    });
  }

  dispose() {
    this._didStartDebugSession.dispose();
    this._didTerminateDebugSession.dispose();
  }
}

export class DebugSession {
  constructor(
    readonly id: string,
    readonly type: string,
    readonly name: string,
    readonly workspaceFolder: WorkspaceFolder | undefined,
    readonly configuration: DebugConfiguration,
    readonly parentSession?: DebugSession,
  ) {}

  async customRequest(command: string, args?: any) {}

  async getDebugProtocolBreakpoint() {}
}

export enum TestRunProfileKind {
  Run = 1,
  Debug = 2,
  Coverage = 3,
}

class MarkdownString {
  readonly md: string[] = [];

  appendMarkdown(md: string) {
    this.md.push(md);
  }

  render(): string {
    return this.md.join('\n').replace(/&nbsp;/g, ' ');
  }
}

class TestTag {
  name: string;
  constructor(name: string) {
    this.name = name.replace(/.*playwright.config.[tj]s:/, '');
  }
}

class DiagnosticsCollection {
  readonly _entries = new Map<string, Diagnostic[]>();

  set(uri: Uri, diagnostics: Diagnostic[]) {
    this._entries.set(uri.toString(), diagnostics);
  }

  get(uri: Uri) {
    return this._entries.get(uri.toString()) || [];
  }

  delete(uri: Uri) {
    this._entries.delete(uri.toString());
  }

  clear() {
    this._entries.clear();
  }
}

class L10n {
  t(message: string, ...args: Array<string | number | boolean>): string {
    return message.replace(/{(\d+)}/g, function(match: string, idx) {
      return (args[parseInt(idx, 10)] ?? match) as string;
    });
  }
}

enum UIKind {
  Desktop = 1,
  Web = 2
}

type HoverProvider = {
  provideHover?(document: TextDocument, position: Position, token: CancellationToken): void
};

<<<<<<< HEAD
class LM {
  tools: (LanguageModelToolInformation & LanguageModelTool<any>)[] = [];
  registerTool(name: string, tool: LanguageModelTool<any> & { description: string }): Disposable {
    const info: (LanguageModelTool<any> & LanguageModelToolInformation) = {
      name,
      inputSchema: undefined,
      tags: [],
      ...tool,
    };
    this.tools.push(info);
    return { dispose: () => this.tools.splice(this.tools.indexOf(info), 1) };
  }
  async invokeTool(name: string, { input, toolInvocationToken }: { input: any, toolInvocationToken?: ChatParticipantToolToken }) {
    const tool = this.tools.find(t => t.name === name);
    if (!tool)
      throw new Error(`Tool ${name} not found`);

    if (tool.prepareInvocation)
      throw new Error(`Not yet implemented in mock`);

    return await tool.invoke({ input, toolInvocationToken }, new CancellationTokenSource().token);
  }
}

enum ExtensionMode {
  Production,
  Development,
  Test
}

=======
>>>>>>> 3468e25a
export class VSCode {
  isUnderTest = true;
  CancellationTokenSource = CancellationTokenSource;
  ColorThemeKind = ColorThemeKind;
  DiagnosticSeverity = DiagnosticSeverity;
  EventEmitter = EventEmitter;
  Location = Location;
  MarkdownString = MarkdownString;
  Position = Position;
  Range = Range;
  Selection = Selection;
  TestTag = TestTag;
  TestMessage = TestMessage;
  TestMessageStackFrame = TestMessageStackFrame;
  TestRunProfileKind = TestRunProfileKind;
  TestRunRequest = TestRunRequest;
  Uri = Uri;
<<<<<<< HEAD
  ExtensionMode = ExtensionMode;
  Disposable = class implements Disposable { constructor(readonly dispose: () => void) {} };
=======
>>>>>>> 3468e25a
  UIKind = UIKind;
  commands: any = {};
  debug: Debug;
  languages: any = {};
  tests: any = {};
  window: any = {};
  workspace: any = {};
  env: any = {
    uiKind: UIKind.Desktop,
    remoteName: undefined,
    openExternal: (url: any) => {
      if (url) this.openExternalUrls.push(url.toString());
    },
    asExternalUri: (uri: Uri) => Promise.resolve(uri),
  };
  ProgressLocation = { Notification: 1 };
  ViewColumn = { Active: -1 };

  private _didChangeActiveTextEditor = new EventEmitter();
  private _didChangeVisibleTextEditors = new EventEmitter();
  private _didChangeTextEditorSelection = new EventEmitter();
  private _didChangeWorkspaceFolders = new EventEmitter();
  private _didChangeTextDocument = new EventEmitter();
  private _didChangeConfiguration = new EventEmitter();
  private _didShowInputBox = new EventEmitter<any>();

  readonly onDidChangeActiveTextEditor = this._didChangeActiveTextEditor.event;
  readonly onDidChangeTextEditorSelection = this._didChangeTextEditorSelection.event;
  readonly onDidChangeVisibleTextEditors = this._didChangeVisibleTextEditors.event;
  readonly onDidChangeWorkspaceFolders = this._didChangeWorkspaceFolders.event;
  readonly onDidChangeTextDocument = this._didChangeTextDocument.event;
  readonly onDidChangeConfiguration = this._didChangeConfiguration.event;
  readonly onDidShowInputBox = this._didShowInputBox.event;

  readonly testControllers: TestController[] = [];
  readonly fsWatchers = new Set<FileSystemWatcher>();
  readonly warnings: string[] = [];
  readonly errors: string[] = [];
  readonly context: { subscriptions: any[]; extensionUri: Uri; workspaceState: any; extensionMode: ExtensionMode; };
  readonly extensions: any[] = [];
  private _webviewProviders = new Map<string, any>();
  private _browser: Browser;
  private _webViewsByPanelType = new Map<string, Set<Page>>();
  readonly webViews = new Map<string, Page>();
  readonly commandLog: string[] = [];
  readonly l10n = new L10n();
  lastWithProgressData: any;
  private _hoverProviders: Map<string, HoverProvider> = new Map();
  readonly version: string;
  readonly connectionLog: any[] = [];
  readonly openExternalUrls: string[] = [];
  readonly diagnosticsCollections: DiagnosticsCollection[] = [];
  private _clipboardText = '';

  constructor(readonly versionNumber: number, baseDir: string, browser: Browser) {
    this.version = String(versionNumber);
    const workspaceStateStorage = new Map();
    const workspaceState = {
      get: (key: string) => workspaceStateStorage.get(key),
      update: (key: string, value: any) => workspaceStateStorage.set(key, value)
    };
    this.context = { subscriptions: [], extensionUri: Uri.file(baseDir), workspaceState, extensionMode: ExtensionMode.Test };
    this._browser = browser;
    (globalThis as any).__logForTest = (message: any) => this.connectionLog.push(message);
    const commands = new Map<string, () => Promise<void>>();
    this.commands.registerCommand = (name: string, callback: () => Promise<void>) => {
      commands.set(name, callback);
      return disposable;
    };
    this.commands.executeCommand = async (name: string) => {
      await commands.get(name)?.();
      this.commandLog.push(name);
    };
    this.debug = new Debug();
    this.context.subscriptions.push(
        this.debug,
        this._didChangeActiveTextEditor,
        this._didChangeVisibleTextEditors,
        this._didChangeTextEditorSelection,
        this._didChangeWorkspaceFolders,
        this._didChangeTextDocument,
        this._didChangeConfiguration,
        this._didShowInputBox,
    );

    this.languages.registerHoverProvider = (language: string, provider: HoverProvider) => {
      this._hoverProviders.set(language, provider);
      return disposable;
    };
    this.languages.emitHoverEvent = (language: string, document: TextDocument, position: Position, token: CancellationToken) => {
      const provider = this._hoverProviders.get(language);
      if (!provider)
        return;
      provider.provideHover?.(document, position, token);
    };
    this.languages.getDiagnostics = () => {
      const result: Diagnostic[] = [];
      for (const collection of this.diagnosticsCollections) {
        for (const diagnostics of collection._entries.values())
          result.push(...diagnostics);
      }
      return result;
    };
    this.languages.createDiagnosticCollection = () => {
      const diagnosticsCollection = new DiagnosticsCollection();
      this.diagnosticsCollections.push(diagnosticsCollection);
      return diagnosticsCollection;
    };
    this.tests.createTestController = this._createTestController.bind(this);

    let lastDecorationTypeId = 0;
    this.window.onDidChangeActiveTextEditor = this.onDidChangeActiveTextEditor;
    this.window.onDidChangeTextEditorSelection = this.onDidChangeTextEditorSelection;
    this.window.didChangeTextEditorSelection = (textEditor: TextEditor, selection: Selection) => {
      this._didChangeTextEditorSelection.fire({ textEditor, selections: [selection] });
    };
    this.window.onDidChangeVisibleTextEditors = this.onDidChangeVisibleTextEditors;
    this.window.onDidChangeActiveColorTheme = () => disposable;
    this.window.createTextEditorDecorationType = () => ++lastDecorationTypeId;
    this.window.showWarningMessage = (message: string) => this.warnings.push(message);
    this.window.showErrorMessage = (message: string) => this.errors.push(message);
    this.window.visibleTextEditors = [];
    this.window.registerTreeDataProvider = () => disposable;
    this.window.registerWebviewViewProvider = (name: string, provider: any) => {
      this._webviewProviders.set(name, provider);
      return disposable;
    };
    this.window.createWebviewPanel = (viewType: string) => {
      const { webview, pagePromise } = this._createWebviewAndPage();
      const didDispose = new EventEmitter<void>();
      const didChangeViewState = new EventEmitter<{ webviewPanel: any }>();
      const panel: any = {};
      panel.onDidDispose = didDispose.event;
      panel.onDidChangeViewState = didChangeViewState.event;
      panel.webview = webview;
      panel.visible = true;
      webview.onDidChangeVisibility((visibilityState: string) => {
        panel.visible = visibilityState === 'visible';
        didChangeViewState.fire({ webviewPanel: panel });
      });
      void pagePromise.then(webview => {
        if (!webview) {
          // test ended.
          return;
        }
        webview.on('close', () => {
          panel.dispose();
          webviews.delete(webview);
        });
        const webviews = this._webViewsByPanelType.get(viewType) ?? new Set();
        webviews.add(webview);
        this._webViewsByPanelType.set(viewType, webviews);
      });
      panel.dispose = () => {
        void pagePromise.then(page => page?.close());
        didDispose.fire();
      };
      return panel;
    };
    this.window.createInputBox = () => {
      const didAccept = new EventEmitter<void>();
      const didChange = new EventEmitter<string>();
      const didHide = new EventEmitter<void>();
      const didAssignValue = new EventEmitter<string>();
      let value = '';
      const inputBox = {
        onDidAccept: didAccept.event,
        onDidChangeValue: didChange.event,
        onDidHide: didHide.event,
        onDidAssignValue: didAssignValue.event,
        set value(val: string) {
          value = val;
          didAssignValue.fire(val);
        },
        get value() {
          return value;
        },
        dispose: () => {},
        accept: () => didAccept.fire(),
        hide: () => didHide.fire(),
        show: () => this._didShowInputBox.fire(inputBox),
      };
      return inputBox;
    };
    this.window.withProgress = async (opts: any, callback: any) => {
      const progress = {
        report: (data: any) => this.lastWithProgressData = data,
      };
      await callback(progress, new CancellationTokenSource().token);
      this.lastWithProgressData = 'finished';
    };
    this.window.showTextDocument = (document: TextDocument) => {
      const editor = new TextEditor(document);
      this.window.visibleTextEditors.push(editor);
      this.window.activeTextEditor = editor;
      this._didChangeVisibleTextEditors.fire(this.window.visibleTextEditors);
      this._didChangeActiveTextEditor.fire(this.window.activeTextEditor);
      return editor;
    };
    this.window.showQuickPick = async (options: any) => {
      return this.window.mockQuickPick(options);
    };
    this.window.registerTerminalLinkProvider = () => disposable;
    Object.defineProperty(this.window, 'activeColorTheme', {
      get: () => {
        const theme: string = this.workspace.getConfiguration('workbench').get('colorTheme', 'Dark Modern');
        const kind = /Dark/i.test(theme) ? 2 : 1;
        return { kind };
      },
    });

    this.workspace.onDidChangeWorkspaceFolders = this.onDidChangeWorkspaceFolders;
    this.workspace.onDidChangeTextDocument = this.onDidChangeTextDocument;
    this.workspace.onDidChangeConfiguration = this.onDidChangeConfiguration;
    this.workspace.createFileSystemWatcher = (glob: string) => {
      const watcher = new FileSystemWatcher(this, glob);
      this.fsWatchers.add(watcher);
      return watcher;
    };
    this.workspace.workspaceFolders = [];
    this.workspace.openTextDocument = async (file: string) => {
      const document = new TextDocument(Uri.file(file));
      await document._load();
      return document;
    };

    this.workspace.findFiles = async (pattern: string) => {
      const uris: Uri[] = [];
      for (const workspaceFolder of this.workspace.workspaceFolders) {
        await new Promise<void>(f => {
          const cwd = workspaceFolder.uri.fsPath;
          glob(pattern, { cwd }, (err, files) => {
            uris.push(...files.map(f => Uri.file(path.join(cwd, f))));
            f();
          });
        });
      }
      return uris;
    };

    this.workspace.getWorkspaceFolder = (uri: Uri): WorkspaceFolder | undefined => {
      for (const workspaceFolder of this.workspace.workspaceFolders) {
        if (uri.fsPath.startsWith(workspaceFolder.uri.fsPath))
          return workspaceFolder;
      }
    };
    const settings: Record<string, any> = {
      'workbench.colorTheme': 'Dark Modern',
    };
    const { properties } = require('../../package.json').contributes.configuration;
    for (const [key, value] of Object.entries(properties))
      settings[key] = (value as any).default;

    this.workspace.getConfiguration = (scope: string) => {
      return {
        get: (key: string) => settings[scope + '.' + key],
        update: (key: string, value: any, notifyListeners?: boolean) => {
          settings[scope + '.' + key] = value;
          if (notifyListeners) {
            this._didChangeConfiguration.fire({
              affectsConfiguration: (prefix: string) => (scope + '.' + key).startsWith(prefix)
            });
          }
        },
        inspect: (key: string) => {
          return { defaultValue: false, globalValue: settings[scope + '.' + key] };
        },
      };
    };

    this.env.clipboard = {
      writeText: async (text: string) => this._clipboardText = text,
      readText: async () => this._clipboardText,
    };
  }

  async activate() {
    for (const extension of this.extensions)
      await extension.activate();

    for (const [name, provider] of this._webviewProviders) {
      const { webview, pagePromise } = this._createWebviewAndPage();
      provider?.resolveWebviewView({ webview, onDidChangeVisibility: () => disposable });
      const page = await pagePromise;
      if (page)
        this.webViews.set(name, page);
    }
  }

  dispose() {
    for (const d of this.context.subscriptions)
      d.dispose();
  }

  webViewsByPanelType(viewType: string) {
    const webviews = this._webViewsByPanelType.get(viewType);
    return webviews ? [...webviews] : [];
  }

  async changeVisibility(webview: Page, state: 'visible' | 'hidden') {
    if (state === 'visible')
      await webview.goto('http://localhost');
    else
      await webview.goto('http://localhost/hidden');
  }

  private _createWebviewAndPage() {
    let initializedPage: Page | undefined = undefined;
    const webview: any = {};
    webview.asWebviewUri = (uri: Uri) => path.relative(this.context.extensionUri.fsPath, uri.fsPath).replace(/\\/g, '/');
    const didReceiveMessage = new EventEmitter<any>();
    const didChangeVisibility = new EventEmitter<'visible' | 'hidden'>();
    webview.onDidReceiveMessage = didReceiveMessage.event;
    webview.onDidChangeVisibility = didChangeVisibility.event;
    webview.cspSource = 'http://localhost/';
    const pendingMessages: any[] = [];
    webview.postMessage = (data: any) => {
      if (!initializedPage) {
        pendingMessages.push(data);
        return;
      }
      initializedPage.evaluate((data: any) => {
        const event = new globalThis.Event('message');
        (event as any).data = data;
        (globalThis as any).dispatchEvent(event);
      }, data).catch(() => {});
    };
    const createPage = async () => {
      const context = await this._browser.newContext();
      const page = await context.newPage();
      await page.route('**/*', async route => {
        const url = route.request().url();
        if (!url.startsWith('http://localhost/')) {
          await route.continue();
        } else if (url === 'http://localhost/') {
          await route.fulfill({ body: webview.html });
        } else if (url === 'http://localhost/hidden') {
          await route.fulfill({ body: 'hidden webview' });
        } else {
          const suffix = url.substring('http://localhost/'.length);
          const buffer = fs.readFileSync(path.join(this.context.extensionUri.fsPath, suffix));
          await route.fulfill({ body: buffer });
        }
      });
      page.on('load', () => {
        const url = page.url();
        if (url === 'http://localhost/')
          didChangeVisibility.fire('visible');
        else if (url === 'http://localhost/hidden')
          didChangeVisibility.fire('hidden');
      });
      await page.addInitScript(() => {
        (globalThis as any).acquireVsCodeApi = () => globalThis;
      });
      await page.goto('http://localhost');
      await page.exposeFunction('postMessage', (data: any) => didReceiveMessage.fire(data));
      this.context.subscriptions.push({
        dispose: () => {
          context.close().catch(() => {});
        }
      });
      initializedPage = page;
      for (const m of pendingMessages)
        webview.postMessage(m);
      return page;
    };
    const pagePromise = createPage().catch(() => null);
    return { webview, pagePromise };
  }

  private _createTestController(id: string, label: string): TestController {
    const testController = new TestController(this, id, label);
    this.testControllers.push(testController);
    return testController;
  }

  async addWorkspaceFolder(rootFolder: string, files?: { [key: string]: string }): Promise<WorkspaceFolder> {
    const workspaceFolder = new WorkspaceFolder(this, path.basename(rootFolder), Uri.file(rootFolder));
    this.workspace.workspaceFolders.push(workspaceFolder);
    await fs.promises.mkdir(rootFolder, { recursive: true });
    await workspaceFolder.addFile('package.json', '{}', true);
    if (files) {
      for (const [fsPath, content] of Object.entries(files))
        await workspaceFolder.addFile(fsPath, content, true);
    }
    this._didChangeWorkspaceFolders.fire(undefined);
    return workspaceFolder;
  }

  async openEditors(glob: string) {
    const uris = await this.workspace.findFiles(glob);
    this.window.activeTextEditor = undefined;
    this.window.visibleTextEditors = [];
    for (const uri of uris) {
      const editor = new TextEditor(new TextDocument(uri));
      await editor.document._load();
      if (!this.window.activeTextEditor)
        this.window.activeTextEditor = editor;
      this.window.visibleTextEditors.push(editor);
    }
    this._didChangeVisibleTextEditors.fire(this.window.visibleTextEditors);
    this._didChangeActiveTextEditor.fire(this.window.activeTextEditor);
    return this.window.visibleTextEditors;
  }

  async renderProjectTree(): Promise<string> {
    const result: string[] = [''];
    const webView = this.webViews.get('pw.extension.settingsView')!;
    const selectedConfig = await webView.getByTestId('models').evaluate((e: HTMLSelectElement) => e.selectedOptions[0].textContent);
    result.push(`    config: ${selectedConfig}`);
    const projectLocators = await webView.getByTestId('projects').locator('div').locator('label').filter({ visible: true }).all();
    for (const projectLocator of projectLocators) {
      const checked = await projectLocator.locator('input').isChecked();
      const name = await projectLocator.textContent();
      result.push(`    ${checked ? '[x]' : '[ ]'} ${name}`);
    }
    return result.join('\n');
  }
}

function trimLog(log: string) {
  return log.split('\n').map(line => line.trimEnd()).join('\n');
}

const ansiRegex = new RegExp('[\\u001B\\u009B][[\\]()#;?]*(?:(?:(?:[a-zA-Z\\d]*(?:;[-a-zA-Z\\d\\/#&.:=?%@~_]*)*)?\\u0007)|(?:(?:\\d{1,4}(?:;\\d{0,4})*)?[\\dA-PR-TZcf-ntqry=><~]))', 'g');
export function stripAnsi(str: string): string {
  return str.replace(ansiRegex, '');
}<|MERGE_RESOLUTION|>--- conflicted
+++ resolved
@@ -905,39 +905,12 @@
   provideHover?(document: TextDocument, position: Position, token: CancellationToken): void
 };
 
-<<<<<<< HEAD
-class LM {
-  tools: (LanguageModelToolInformation & LanguageModelTool<any>)[] = [];
-  registerTool(name: string, tool: LanguageModelTool<any> & { description: string }): Disposable {
-    const info: (LanguageModelTool<any> & LanguageModelToolInformation) = {
-      name,
-      inputSchema: undefined,
-      tags: [],
-      ...tool,
-    };
-    this.tools.push(info);
-    return { dispose: () => this.tools.splice(this.tools.indexOf(info), 1) };
-  }
-  async invokeTool(name: string, { input, toolInvocationToken }: { input: any, toolInvocationToken?: ChatParticipantToolToken }) {
-    const tool = this.tools.find(t => t.name === name);
-    if (!tool)
-      throw new Error(`Tool ${name} not found`);
-
-    if (tool.prepareInvocation)
-      throw new Error(`Not yet implemented in mock`);
-
-    return await tool.invoke({ input, toolInvocationToken }, new CancellationTokenSource().token);
-  }
-}
-
 enum ExtensionMode {
   Production,
   Development,
   Test
 }
 
-=======
->>>>>>> 3468e25a
 export class VSCode {
   isUnderTest = true;
   CancellationTokenSource = CancellationTokenSource;
@@ -955,11 +928,8 @@
   TestRunProfileKind = TestRunProfileKind;
   TestRunRequest = TestRunRequest;
   Uri = Uri;
-<<<<<<< HEAD
   ExtensionMode = ExtensionMode;
   Disposable = class implements Disposable { constructor(readonly dispose: () => void) {} };
-=======
->>>>>>> 3468e25a
   UIKind = UIKind;
   commands: any = {};
   debug: Debug;

--- conflicted
+++ resolved
@@ -14,12 +14,8 @@
  * limitations under the License.
  */
 
-<<<<<<< HEAD
 import type { Page } from '@playwright/test';
-import { connectToSharedBrowser, expect, test, waitForPage } from './utils';
-=======
 import { connectToSharedBrowser, enableProjects, expect, test, waitForPage } from './utils';
->>>>>>> b151d37b
 import fs from 'node:fs';
 
 test('Record new outside of test file', async ({ activate }) => {
